--- conflicted
+++ resolved
@@ -124,22 +124,14 @@
     String solrXml = FileUtils.readFileToString(Paths.get(home.toString(), "solr.xml").toFile(), "UTF-8");
     NodeConfig config = SolrXmlConfig.fromString(loader, solrXml);
     NodeConfig.NodeConfigBuilder.DEFAULT_HIDDEN_SYS_PROPS.forEach(s -> {
-<<<<<<< HEAD
-      assertTrue(s, config.getHiddenSysProps().contains(s));
-=======
       assertTrue(s, config.getMetricsConfig().getHiddenSysProps().contains(s));
->>>>>>> ea79c668
     });
 
     // custom config
     solrXml = FileUtils.readFileToString(Paths.get(home.toString(), "solr-hiddensysprops.xml").toFile(), "UTF-8");
     NodeConfig config2 = SolrXmlConfig.fromString(loader, solrXml);
     Arrays.asList("foo", "bar", "baz").forEach(s -> {
-<<<<<<< HEAD
-      assertTrue(s, config2.getHiddenSysProps().contains(s));
-=======
       assertTrue(s, config2.getMetricsConfig().getHiddenSysProps().contains(s));
->>>>>>> ea79c668
     });
   }
 
