package org.apache.lucene.index;

/**
 * Licensed to the Apache Software Foundation (ASF) under one or more
 * contributor license agreements.  See the NOTICE file distributed with
 * this work for additional information regarding copyright ownership.
 * The ASF licenses this file to You under the Apache License, Version 2.0
 * (the "License"); you may not use this file except in compliance with
 * the License.  You may obtain a copy of the License at
 *
 *     http://www.apache.org/licenses/LICENSE-2.0
 *
 * Unless required by applicable law or agreed to in writing, software
 * distributed under the License is distributed on an "AS IS" BASIS,
 * WITHOUT WARRANTIES OR CONDITIONS OF ANY KIND, either express or implied.
 * See the License for the specific language governing permissions and
 * limitations under the License.
 */

import java.io.Closeable;
import java.io.IOException;
import java.io.PrintStream;
import java.util.ArrayList;
import java.util.Collection;
import java.util.Date;
import java.util.HashMap;
import java.util.HashSet;
import java.util.Iterator;
import java.util.LinkedList;
import java.util.List;
import java.util.Map;
import java.util.Set;
import java.util.concurrent.atomic.AtomicInteger;
import java.util.concurrent.ConcurrentHashMap;

import org.apache.lucene.analysis.Analyzer;
import org.apache.lucene.document.Document;
<<<<<<< HEAD
import org.apache.lucene.index.DocumentsWriterPerThread.FlushedSegment;
=======
import org.apache.lucene.index.FieldInfos.FieldNumberBiMap;
>>>>>>> c7c03f6c
import org.apache.lucene.index.IndexWriterConfig.OpenMode;
import org.apache.lucene.index.PayloadProcessorProvider.DirPayloadProcessor;
import org.apache.lucene.index.SegmentCodecs.SegmentCodecsBuilder;
import org.apache.lucene.index.codecs.CodecProvider;
import org.apache.lucene.search.Query;
import org.apache.lucene.store.AlreadyClosedException;
import org.apache.lucene.store.BufferedIndexInput;
import org.apache.lucene.store.Directory;
import org.apache.lucene.store.Lock;
import org.apache.lucene.store.LockObtainFailedException;
import org.apache.lucene.util.BitVector;
import org.apache.lucene.util.Bits;
import org.apache.lucene.util.Constants;
import org.apache.lucene.util.ThreadInterruptedException;
import org.apache.lucene.util.MapBackedSet;

/**
  An <code>IndexWriter</code> creates and maintains an index.

  <p>The <code>create</code> argument to the {@link
  #IndexWriter(Directory, IndexWriterConfig) constructor} determines
  whether a new index is created, or whether an existing index is
  opened.  Note that you can open an index with <code>create=true</code>
  even while readers are using the index.  The old readers will
  continue to search the "point in time" snapshot they had opened,
  and won't see the newly created index until they re-open.  There are
  also {@link #IndexWriter(Directory, IndexWriterConfig) constructors}
  with no <code>create</code> argument which will create a new index
  if there is not already an index at the provided path and otherwise
  open the existing index.</p>

  <p>In either case, documents are added with {@link #addDocument(Document)
  addDocument} and removed with {@link #deleteDocuments(Term)} or {@link
  #deleteDocuments(Query)}. A document can be updated with {@link
  #updateDocument(Term, Document) updateDocument} (which just deletes
  and then adds the entire document). When finished adding, deleting
  and updating documents, {@link #close() close} should be called.</p>

  <a name="flush"></a>
  <p>These changes are buffered in memory and periodically
  flushed to the {@link Directory} (during the above method
  calls).  A flush is triggered when there are enough
  buffered deletes (see {@link IndexWriterConfig#setMaxBufferedDeleteTerms})
  or enough added documents since the last flush, whichever
  is sooner.  For the added documents, flushing is triggered
  either by RAM usage of the documents (see {@link
  IndexWriterConfig#setRAMBufferSizeMB}) or the number of added documents.
  The default is to flush when RAM usage hits 16 MB.  For
  best indexing speed you should flush by RAM usage with a
  large RAM buffer.  Note that flushing just moves the
  internal buffered state in IndexWriter into the index, but
  these changes are not visible to IndexReader until either
  {@link #commit()} or {@link #close} is called.  A flush may
  also trigger one or more segment merges which by default
  run with a background thread so as not to block the
  addDocument calls (see <a href="#mergePolicy">below</a>
  for changing the {@link MergeScheduler}).</p>

  <p>If an index will not have more documents added for a while and optimal search
  performance is desired, then either the full {@link #optimize() optimize}
  method or partial {@link #optimize(int)} method should be
  called before the index is closed.</p>

  <p>Opening an <code>IndexWriter</code> creates a lock file for the directory in use. Trying to open
  another <code>IndexWriter</code> on the same directory will lead to a
  {@link LockObtainFailedException}. The {@link LockObtainFailedException}
  is also thrown if an IndexReader on the same directory is used to delete documents
  from the index.</p>

  <a name="deletionPolicy"></a>
  <p>Expert: <code>IndexWriter</code> allows an optional
  {@link IndexDeletionPolicy} implementation to be
  specified.  You can use this to control when prior commits
  are deleted from the index.  The default policy is {@link
  KeepOnlyLastCommitDeletionPolicy} which removes all prior
  commits as soon as a new commit is done (this matches
  behavior before 2.2).  Creating your own policy can allow
  you to explicitly keep previous "point in time" commits
  alive in the index for some time, to allow readers to
  refresh to the new commit without having the old commit
  deleted out from under them.  This is necessary on
  filesystems like NFS that do not support "delete on last
  close" semantics, which Lucene's "point in time" search
  normally relies on. </p>

  <a name="mergePolicy"></a> <p>Expert:
  <code>IndexWriter</code> allows you to separately change
  the {@link MergePolicy} and the {@link MergeScheduler}.
  The {@link MergePolicy} is invoked whenever there are
  changes to the segments in the index.  Its role is to
  select which merges to do, if any, and return a {@link
  MergePolicy.MergeSpecification} describing the merges.  It
  also selects merges to do for optimize().  (The default is
  {@link LogByteSizeMergePolicy}.  Then, the {@link
  MergeScheduler} is invoked with the requested merges and
  it decides when and how to run the merges.  The default is
  {@link ConcurrentMergeScheduler}. </p>

  <a name="OOME"></a><p><b>NOTE</b>: if you hit an
  OutOfMemoryError then IndexWriter will quietly record this
  fact and block all future segment commits.  This is a
  defensive measure in case any internal state (buffered
  documents and deletions) were corrupted.  Any subsequent
  calls to {@link #commit()} will throw an
  IllegalStateException.  The only course of action is to
  call {@link #close()}, which internally will call {@link
  #rollback()}, to undo any changes to the index since the
  last commit.  You can also just call {@link #rollback()}
  directly.</p>

  <a name="thread-safety"></a><p><b>NOTE</b>: {@link
  IndexWriter} instances are completely thread
  safe, meaning multiple threads can call any of its
  methods, concurrently.  If your application requires
  external synchronization, you should <b>not</b>
  synchronize on the <code>IndexWriter</code> instance as
  this may cause deadlock; use your own (non-Lucene) objects
  instead. </p>

  <p><b>NOTE</b>: If you call
  <code>Thread.interrupt()</code> on a thread that's within
  IndexWriter, IndexWriter will try to catch this (eg, if
  it's in a wait() or Thread.sleep()), and will then throw
  the unchecked exception {@link ThreadInterruptedException}
  and <b>clear</b> the interrupt status on the thread.</p>
*/

/*
 * Clarification: Check Points (and commits)
 * IndexWriter writes new index files to the directory without writing a new segments_N
 * file which references these new files. It also means that the state of
 * the in memory SegmentInfos object is different than the most recent
 * segments_N file written to the directory.
 *
 * Each time the SegmentInfos is changed, and matches the (possibly
 * modified) directory files, we have a new "check point".
 * If the modified/new SegmentInfos is written to disk - as a new
 * (generation of) segments_N file - this check point is also an
 * IndexCommit.
 *
 * A new checkpoint always replaces the previous checkpoint and
 * becomes the new "front" of the index. This allows the IndexFileDeleter
 * to delete files that are referenced only by stale checkpoints.
 * (files that were created since the last commit, but are no longer
 * referenced by the "front" of the index). For this, IndexFileDeleter
 * keeps track of the last non commit checkpoint.
 */
public class IndexWriter implements Closeable {
  /**
   * Name of the write lock in the index.
   */
  public static final String WRITE_LOCK_NAME = "write.lock";

  /**
   * Absolute hard maximum length for a term, in bytes once
   * encoded as UTF8.  If a term arrives from the analyzer
   * longer than this length, it is skipped and a message is
   * printed to infoStream, if set (see {@link
   * #setInfoStream}).
   */
  public final static int MAX_TERM_LENGTH = DocumentsWriterPerThread.MAX_TERM_LENGTH_UTF8;

  // The normal read buffer size defaults to 1024, but
  // increasing this during merging seems to yield
  // performance gains.  However we don't want to increase
  // it too much because there are quite a few
  // BufferedIndexInputs created during merging.  See
  // LUCENE-888 for details.
  private final static int MERGE_READ_BUFFER_SIZE = 4096;

  // Used for printing messages
  private static final AtomicInteger MESSAGE_ID = new AtomicInteger();
  private int messageID = MESSAGE_ID.getAndIncrement();
  volatile private boolean hitOOM;

  private final Directory directory;  // where this index resides
  private final Analyzer analyzer;    // how to analyze text

  private volatile long changeCount; // increments every time a change is completed
  private long lastCommitChangeCount; // last changeCount that was committed

  private SegmentInfos rollbackSegmentInfos;      // segmentInfos we will fallback to if the commit fails

  volatile SegmentInfos pendingCommit;            // set when a commit is pending (after prepareCommit() & before commit())
  volatile long pendingCommitChangeCount;

  final SegmentInfos segmentInfos;       // the segments
  final FieldNumberBiMap globalFieldNumberMap;

  private DocumentsWriter docWriter;
  final IndexFileDeleter deleter;

  private Set<SegmentInfo> segmentsToOptimize = new HashSet<SegmentInfo>();           // used by optimize to note those needing optimization
  private int optimizeMaxNumSegments;

  private Lock writeLock;

  private boolean closed;
  private boolean closing;

  // Holds all SegmentInfo instances currently involved in
  // merges
  private HashSet<SegmentInfo> mergingSegments = new HashSet<SegmentInfo>();

  private MergePolicy mergePolicy;
  private final MergeScheduler mergeScheduler;
  private LinkedList<MergePolicy.OneMerge> pendingMerges = new LinkedList<MergePolicy.OneMerge>();
  private Set<MergePolicy.OneMerge> runningMerges = new HashSet<MergePolicy.OneMerge>();
  private List<MergePolicy.OneMerge> mergeExceptions = new ArrayList<MergePolicy.OneMerge>();
  private long mergeGen;
  private boolean stopMerges;

  private final AtomicInteger flushCount = new AtomicInteger();
  private final AtomicInteger flushDeletesCount = new AtomicInteger();

  final ReaderPool readerPool = new ReaderPool();
  final BufferedDeletesStream bufferedDeletesStream;

  // This is a "write once" variable (like the organic dye
  // on a DVD-R that may or may not be heated by a laser and
  // then cooled to permanently record the event): it's
  // false, until getReader() is called for the first time,
  // at which point it's switched to true and never changes
  // back to false.  Once this is true, we hold open and
  // reuse SegmentReader instances internally for applying
  // deletes, doing merges, and reopening near real-time
  // readers.
  private volatile boolean poolReaders;

  // The instance that was passed to the constructor. It is saved only in order
  // to allow users to query an IndexWriter settings.
  private final IndexWriterConfig config;

  // The PayloadProcessorProvider to use when segments are merged
  private PayloadProcessorProvider payloadProcessorProvider;

  // for testing
  boolean anyNonBulkMerges;

  IndexReader getReader() throws IOException {
    return getReader(true);
  }

  /**
   * Expert: returns a readonly reader, covering all
   * committed as well as un-committed changes to the index.
   * This provides "near real-time" searching, in that
   * changes made during an IndexWriter session can be
   * quickly made available for searching without closing
   * the writer nor calling {@link #commit}.
   *
   * <p>Note that this is functionally equivalent to calling
   * {#flush} and then using {@link IndexReader#open} to
   * open a new reader.  But the turnaround time of this
   * method should be faster since it avoids the potentially
   * costly {@link #commit}.</p>
   *
   * <p>You must close the {@link IndexReader} returned by
   * this method once you are done using it.</p>
   *
   * <p>It's <i>near</i> real-time because there is no hard
   * guarantee on how quickly you can get a new reader after
   * making changes with IndexWriter.  You'll have to
   * experiment in your situation to determine if it's
   * fast enough.  As this is a new and experimental
   * feature, please report back on your findings so we can
   * learn, improve and iterate.</p>
   *
   * <p>The resulting reader supports {@link
   * IndexReader#reopen}, but that call will simply forward
   * back to this method (though this may change in the
   * future).</p>
   *
   * <p>The very first time this method is called, this
   * writer instance will make every effort to pool the
   * readers that it opens for doing merges, applying
   * deletes, etc.  This means additional resources (RAM,
   * file descriptors, CPU time) will be consumed.</p>
   *
   * <p>For lower latency on reopening a reader, you should
   * call {@link #setMergedSegmentWarmer} to
   * pre-warm a newly merged segment before it's committed
   * to the index.  This is important for minimizing
   * index-to-search delay after a large merge.  </p>
   *
   * <p>If an addIndexes* call is running in another thread,
   * then this reader will only search those segments from
   * the foreign index that have been successfully copied
   * over, so far</p>.
   *
   * <p><b>NOTE</b>: Once the writer is closed, any
   * outstanding readers may continue to be used.  However,
   * if you attempt to reopen any of those readers, you'll
   * hit an {@link AlreadyClosedException}.</p>
   *
   * @lucene.experimental
   *
   * @return IndexReader that covers entire index plus all
   * changes made so far by this IndexWriter instance
   *
   * @throws IOException
   */
  IndexReader getReader(boolean applyAllDeletes) throws IOException {
    ensureOpen();

    final long tStart = System.currentTimeMillis();

    if (infoStream != null) {
      message("flush at getReader");
    }

    // Do this up front before flushing so that the readers
    // obtained during this flush are pooled, the first time
    // this method is called:
    poolReaders = true;

    // Prevent segmentInfos from changing while opening the
    // reader; in theory we could do similar retry logic,
    // just like we do when loading segments_N
    IndexReader r;
    synchronized(this) {
      flush(false, applyAllDeletes);
      r = new DirectoryReader(this, segmentInfos, config.getReaderTermsIndexDivisor(), codecs, applyAllDeletes);
      if (infoStream != null) {
        message("return reader version=" + r.getVersion() + " reader=" + r);
      }
    }
    maybeMerge();

    if (infoStream != null) {
      message("getReader took " + (System.currentTimeMillis() - tStart) + " msec");
    }
    return r;
  }

  // Used for all SegmentReaders we open
  private final Collection<IndexReader.ReaderFinishedListener> readerFinishedListeners = new MapBackedSet<IndexReader.ReaderFinishedListener>(new ConcurrentHashMap<IndexReader.ReaderFinishedListener,Boolean>());

  Collection<IndexReader.ReaderFinishedListener> getReaderFinishedListeners() throws IOException {
    return readerFinishedListeners;
  }

  /** Holds shared SegmentReader instances. IndexWriter uses
   *  SegmentReaders for 1) applying deletes, 2) doing
   *  merges, 3) handing out a real-time reader.  This pool
   *  reuses instances of the SegmentReaders in all these
   *  places if it is in "near real-time mode" (getReader()
   *  has been called on this instance). */

  class ReaderPool {

    private final Map<SegmentInfo,SegmentReader> readerMap = new HashMap<SegmentInfo,SegmentReader>();

    /** Forcefully clear changes for the specified segments.  This is called on successful merge. */
    synchronized void clear(SegmentInfos infos) throws IOException {
      if (infos == null) {
        for (Map.Entry<SegmentInfo,SegmentReader> ent: readerMap.entrySet()) {
          ent.getValue().hasChanges = false;
        }
      } else {
        for (final SegmentInfo info: infos) {
          final SegmentReader r = readerMap.get(info);
          if (r != null) {
            r.hasChanges = false;
          }
        }
      }
    }

    // used only by asserts
    public synchronized boolean infoIsLive(SegmentInfo info) {
      int idx = segmentInfos.indexOf(info);
      assert idx != -1: "info=" + info + " isn't in pool";
      assert segmentInfos.get(idx) == info: "info=" + info + " doesn't match live info in segmentInfos";
      return true;
    }

    public synchronized SegmentInfo mapToLive(SegmentInfo info) {
      int idx = segmentInfos.indexOf(info);
      if (idx != -1) {
        info = segmentInfos.get(idx);
      }
      return info;
    }

    /**
     * Release the segment reader (i.e. decRef it and close if there
     * are no more references.
     * @return true if this release altered the index (eg
     * the SegmentReader had pending changes to del docs and
     * was closed).  Caller must call checkpoint() if so.
     * @param sr
     * @throws IOException
     */
    public synchronized boolean release(SegmentReader sr) throws IOException {
      return release(sr, false);
    }

    /**
     * Release the segment reader (i.e. decRef it and close if there
     * are no more references.
     * @return true if this release altered the index (eg
     * the SegmentReader had pending changes to del docs and
     * was closed).  Caller must call checkpoint() if so.
     * @param sr
     * @throws IOException
     */
    public synchronized boolean release(SegmentReader sr, boolean drop) throws IOException {

      final boolean pooled = readerMap.containsKey(sr.getSegmentInfo());

      assert !pooled || readerMap.get(sr.getSegmentInfo()) == sr;

      // Drop caller's ref; for an external reader (not
      // pooled), this decRef will close it
      sr.decRef();

      if (pooled && (drop || (!poolReaders && sr.getRefCount() == 1))) {

        // We invoke deleter.checkpoint below, so we must be
        // sync'd on IW if there are changes:
        assert !sr.hasChanges || Thread.holdsLock(IndexWriter.this);

        // Discard (don't save) changes when we are dropping
        // the reader; this is used only on the sub-readers
        // after a successful merge.
        sr.hasChanges &= !drop;

        final boolean hasChanges = sr.hasChanges;

        // Drop our ref -- this will commit any pending
        // changes to the dir
        sr.close();

        // We are the last ref to this reader; since we're
        // not pooling readers, we release it:
        readerMap.remove(sr.getSegmentInfo());

        return hasChanges;
      }

      return false;
    }

    public synchronized void drop(SegmentInfos infos) throws IOException {
      for(SegmentInfo info : infos) {
        drop(info);
      }
    }

    public synchronized void drop(SegmentInfo info) throws IOException {
      final SegmentReader sr = readerMap.get(info);
      if (sr != null) {
        sr.hasChanges = false;
        readerMap.remove(info);
        sr.close();
      }
    }

    /** Remove all our references to readers, and commits
     *  any pending changes. */
    synchronized void close() throws IOException {
      // We invoke deleter.checkpoint below, so we must be
      // sync'd on IW:
      assert Thread.holdsLock(IndexWriter.this);

      Iterator<Map.Entry<SegmentInfo,SegmentReader>> iter = readerMap.entrySet().iterator();
      while (iter.hasNext()) {

        Map.Entry<SegmentInfo,SegmentReader> ent = iter.next();

        SegmentReader sr = ent.getValue();
        if (sr.hasChanges) {
          assert infoIsLive(sr.getSegmentInfo());
          sr.doCommit(null);

          // Must checkpoint w/ deleter, because this
          // segment reader will have created new _X_N.del
          // file.
          deleter.checkpoint(segmentInfos, false);
        }

        iter.remove();

        // NOTE: it is allowed that this decRef does not
        // actually close the SR; this can happen when a
        // near real-time reader is kept open after the
        // IndexWriter instance is closed
        sr.decRef();
      }
    }

    /**
     * Commit all segment reader in the pool.
     * @throws IOException
     */
    synchronized void commit(SegmentInfos infos) throws IOException {

      // We invoke deleter.checkpoint below, so we must be
      // sync'd on IW:
      assert Thread.holdsLock(IndexWriter.this);

      for (SegmentInfo info : infos) {

        final SegmentReader sr = readerMap.get(info);
        if (sr != null && sr.hasChanges) {
          assert infoIsLive(info);
          sr.doCommit(null);
          // Must checkpoint w/ deleter, because this
          // segment reader will have created new _X_N.del
          // file.
          deleter.checkpoint(segmentInfos, false);
        }
      }
    }

    /**
     * Returns a ref to a clone.  NOTE: this clone is not
     * enrolled in the pool, so you should simply close()
     * it when you're done (ie, do not call release()).
     */
    public synchronized SegmentReader getReadOnlyClone(SegmentInfo info, boolean doOpenStores, int termInfosIndexDivisor) throws IOException {
      SegmentReader sr = get(info, doOpenStores, BufferedIndexInput.BUFFER_SIZE, termInfosIndexDivisor);
      try {
        return (SegmentReader) sr.clone(true);
      } finally {
        sr.decRef();
      }
    }

    /**
     * Obtain a SegmentReader from the readerPool.  The reader
     * must be returned by calling {@link #release(SegmentReader)}
     * @see #release(SegmentReader)
     * @param info
     * @param doOpenStores
     * @throws IOException
     */
    public synchronized SegmentReader get(SegmentInfo info, boolean doOpenStores) throws IOException {
      return get(info, doOpenStores, BufferedIndexInput.BUFFER_SIZE, config.getReaderTermsIndexDivisor());
    }

    /**
     * Obtain a SegmentReader from the readerPool.  The reader
     * must be returned by calling {@link #release(SegmentReader)}
     *
     * @see #release(SegmentReader)
     * @param info
     * @param doOpenStores
     * @param readBufferSize
     * @param termsIndexDivisor
     * @throws IOException
     */
    public synchronized SegmentReader get(SegmentInfo info, boolean doOpenStores, int readBufferSize, int termsIndexDivisor) throws IOException {

      if (poolReaders) {
        readBufferSize = BufferedIndexInput.BUFFER_SIZE;
      }

      SegmentReader sr = readerMap.get(info);
      if (sr == null) {
        // TODO: we may want to avoid doing this while
        // synchronized
        // Returns a ref, which we xfer to readerMap:
        sr = SegmentReader.get(false, info.dir, info, readBufferSize, doOpenStores, termsIndexDivisor);
        sr.readerFinishedListeners = readerFinishedListeners;

        if (info.dir == directory) {
          // Only pool if reader is not external
          readerMap.put(info, sr);
        }
      } else {
        if (doOpenStores) {
          sr.openDocStores();
        }
        if (termsIndexDivisor != -1) {
          // If this reader was originally opened because we
          // needed to merge it, we didn't load the terms
          // index.  But now, if the caller wants the terms
          // index (eg because it's doing deletes, or an NRT
          // reader is being opened) we ask the reader to
          // load its terms index.
          sr.loadTermsIndex(termsIndexDivisor);
        }
      }

      // Return a ref to our caller
      if (info.dir == directory) {
        // Only incRef if we pooled (reader is not external)
        sr.incRef();
      }
      return sr;
    }

    // Returns a ref
    public synchronized SegmentReader getIfExists(SegmentInfo info) throws IOException {
      SegmentReader sr = readerMap.get(info);
      if (sr != null) {
        sr.incRef();
      }
      return sr;
    }
  }

  /**
   * Obtain the number of deleted docs for a pooled reader.
   * If the reader isn't being pooled, the segmentInfo's
   * delCount is returned.
   */
  public int numDeletedDocs(SegmentInfo info) throws IOException {
    SegmentReader reader = readerPool.getIfExists(info);
    try {
      if (reader != null) {
        return reader.numDeletedDocs();
      } else {
        return info.getDelCount();
      }
    } finally {
      if (reader != null) {
        readerPool.release(reader);
      }
    }
  }

  /**
   * Used internally to throw an {@link
   * AlreadyClosedException} if this IndexWriter has been
   * closed.
   * @throws AlreadyClosedException if this IndexWriter is closed
   */
  protected final void ensureOpen(boolean includePendingClose) throws AlreadyClosedException {
    if (closed || (includePendingClose && closing)) {
      throw new AlreadyClosedException("this IndexWriter is closed");
    }
  }

  protected final void ensureOpen() throws AlreadyClosedException {
    ensureOpen(true);
  }

  /**
   * Prints a message to the infoStream (if non-null),
   * prefixed with the identifying information for this
   * writer and the thread that's calling it.
   */
  public void message(String message) {
    if (infoStream != null)
      infoStream.println("IW " + messageID + " [" + new Date() + "; " + Thread.currentThread().getName() + "]: " + message);
  }

  CodecProvider codecs;

  /**
   * Constructs a new IndexWriter per the settings given in <code>conf</code>.
   * Note that the passed in {@link IndexWriterConfig} is
   * privately cloned; if you need to make subsequent "live"
   * changes to the configuration use {@link #getConfig}.
   * <p>
   * <b>NOTE:</b> by default, {@link IndexWriterConfig#getMaxFieldLength()}
   * returns {@link IndexWriterConfig#UNLIMITED_FIELD_LENGTH}. Pay attention to
   * whether this setting fits your application.
   *
   * @param d
   *          the index directory. The index is either created or appended
   *          according <code>conf.getOpenMode()</code>.
   * @param conf
   *          the configuration settings according to which IndexWriter should
   *          be initialized.
   * @throws CorruptIndexException
   *           if the index is corrupt
   * @throws LockObtainFailedException
   *           if another writer has this index open (<code>write.lock</code>
   *           could not be obtained)
   * @throws IOException
   *           if the directory cannot be read/written to, or if it does not
   *           exist and <code>conf.getOpenMode()</code> is
   *           <code>OpenMode.APPEND</code> or if there is any other low-level
   *           IO error
   */
  public IndexWriter(Directory d, IndexWriterConfig conf)
      throws CorruptIndexException, LockObtainFailedException, IOException {
    config = (IndexWriterConfig) conf.clone();
    directory = d;
    analyzer = conf.getAnalyzer();
    infoStream = defaultInfoStream;
    mergePolicy = conf.getMergePolicy();
    mergePolicy.setIndexWriter(this);
    mergeScheduler = conf.getMergeScheduler();
    codecs = conf.getCodecProvider();

    bufferedDeletesStream = new BufferedDeletesStream(messageID);
    bufferedDeletesStream.setInfoStream(infoStream);
    poolReaders = conf.getReaderPooling();

    OpenMode mode = conf.getOpenMode();
    boolean create;
    if (mode == OpenMode.CREATE) {
      create = true;
    } else if (mode == OpenMode.APPEND) {
      create = false;
    } else {
      // CREATE_OR_APPEND - create only if an index does not exist
      create = !IndexReader.indexExists(directory);
    }

    writeLock = directory.makeLock(WRITE_LOCK_NAME);

    if (!writeLock.obtain(conf.getWriteLockTimeout())) // obtain write lock
      throw new LockObtainFailedException("Index locked for write: " + writeLock);

    boolean success = false;

    // If index is too old, reading the segments will throw
    // IndexFormatTooOldException.
    segmentInfos = new SegmentInfos(codecs);
    try {
      if (create) {
        // Try to read first.  This is to allow create
        // against an index that's currently open for
        // searching.  In this case we write the next
        // segments_N file with no segments:
        try {
          segmentInfos.read(directory, codecs);
          segmentInfos.clear();
        } catch (IOException e) {
          // Likely this means it's a fresh directory
        }

        // Record that we have a change (zero out all
        // segments) pending:
        changeCount++;
        segmentInfos.changed();
      } else {
        segmentInfos.read(directory, codecs);

        IndexCommit commit = conf.getIndexCommit();
        if (commit != null) {
          // Swap out all segments, but, keep metadata in
          // SegmentInfos, like version & generation, to
          // preserve write-once.  This is important if
          // readers are open against the future commit
          // points.
          if (commit.getDirectory() != directory)
            throw new IllegalArgumentException("IndexCommit's directory doesn't match my directory");
          SegmentInfos oldInfos = new SegmentInfos(codecs);
          oldInfos.read(directory, commit.getSegmentsFileName(), codecs);
          segmentInfos.replace(oldInfos);
          changeCount++;
          segmentInfos.changed();
          if (infoStream != null)
            message("init: loaded commit \"" + commit.getSegmentsFileName() + "\"");
        }
      }

      setRollbackSegmentInfos(segmentInfos);

      // start with previous field numbers, but new FieldInfos
<<<<<<< HEAD
      fieldInfos = getCurrentFieldInfos();
      docWriter = new DocumentsWriter(directory, this, conf.getIndexingChain(), conf.getIndexerThreadPool(),
          fieldInfos.newFieldInfosWithGlobalFieldNumberMap(), bufferedDeletesStream);
=======
      globalFieldNumberMap = segmentInfos.getOrLoadGlobalFieldNumberMap(directory);
      docWriter = new DocumentsWriter(config, directory, this, conf.getIndexingChain(),
          globalFieldNumberMap.newFieldInfos(SegmentCodecsBuilder.create(codecs)), bufferedDeletesStream);
>>>>>>> c7c03f6c
      docWriter.setInfoStream(infoStream);

      // Default deleter (for backwards compatibility) is
      // KeepOnlyLastCommitDeleter:
      deleter = new IndexFileDeleter(directory,
                                     conf.getIndexDeletionPolicy(),
                                     segmentInfos, infoStream, codecs);

      if (deleter.startingCommitDeleted) {
        // Deletion policy deleted the "head" commit point.
        // We have to mark ourself as changed so that if we
        // are closed w/o any further changes we write a new
        // segments_N file.
        changeCount++;
        segmentInfos.changed();
      }

      if (infoStream != null) {
        message("init: create=" + create);
        messageState();
      }

      success = true;

    } finally {
      if (!success) {
        if (infoStream != null) {
          message("init: hit exception on init; releasing write lock");
        }
        try {
          writeLock.release();
        } catch (Throwable t) {
          // don't mask the original exception
        }
        writeLock = null;
      }
    }
  }
<<<<<<< HEAD

  private FieldInfos getFieldInfos(SegmentInfo info) throws IOException {
    Directory cfsDir = null;
    try {
      if (info.getUseCompoundFile()) {
        cfsDir = new CompoundFileReader(directory, IndexFileNames.segmentFileName(info.name, "", IndexFileNames.COMPOUND_FILE_EXTENSION));
      } else {
        cfsDir = directory;
      }
      return new FieldInfos(cfsDir, IndexFileNames.segmentFileName(info.name, "", IndexFileNames.FIELD_INFOS_EXTENSION));
    } finally {
      if (info.getUseCompoundFile() && cfsDir != null) {
        cfsDir.close();
      }
    }
  }

  private FieldInfos getCurrentFieldInfos() throws IOException {
    final FieldInfos fieldInfos;
    if (segmentInfos.size() > 0) {
        fieldInfos = new FieldInfos();
        for(SegmentInfo info : segmentInfos) {
          final FieldInfos segFieldInfos = getFieldInfos(info);
          for (FieldInfo fi : segFieldInfos) {
            fieldInfos.add(fi);
          }
        }
      } else {
      fieldInfos = new FieldInfos();
    }
    return fieldInfos;
  }

=======
  
>>>>>>> c7c03f6c
  private synchronized void setRollbackSegmentInfos(SegmentInfos infos) {
    rollbackSegmentInfos = (SegmentInfos) infos.clone();
  }

  /**
   * Returns the private {@link IndexWriterConfig}, cloned
   * from the {@link IndexWriterConfig} passed to
   * {@link #IndexWriter(Directory, IndexWriterConfig)}.
   * <p>
   * <b>NOTE:</b> some settings may be changed on the
   * returned {@link IndexWriterConfig}, and will take
   * effect in the current IndexWriter instance.  See the
   * javadocs for the specific setters in {@link
   * IndexWriterConfig} for details.
   */
  public IndexWriterConfig getConfig() {
    return config;
  }
<<<<<<< HEAD

  /**
   * If we are flushing by doc count (not by RAM usage), and
   * using LogDocMergePolicy then push maxBufferedDocs down
   * as its minMergeDocs, to keep backwards compatibility.
   */
  private void pushMaxBufferedDocs() {
    if (docWriter.getMaxBufferedDocs() != IndexWriterConfig.DISABLE_AUTO_FLUSH) {
      final MergePolicy mp = mergePolicy;
      if (mp instanceof LogDocMergePolicy) {
        LogDocMergePolicy lmp = (LogDocMergePolicy) mp;
        final int maxBufferedDocs = docWriter.getMaxBufferedDocs();
        if (lmp.getMinMergeDocs() != maxBufferedDocs) {
          if (infoStream != null)
            message("now push maxBufferedDocs " + maxBufferedDocs + " to LogDocMergePolicy");
          lmp.setMinMergeDocs(maxBufferedDocs);
        }
      }
    }
  }

=======
  
>>>>>>> c7c03f6c
  /** If non-null, this will be the default infoStream used
   * by a newly instantiated IndexWriter.
   * @see #setInfoStream
   */
  public static void setDefaultInfoStream(PrintStream infoStream) {
    IndexWriter.defaultInfoStream = infoStream;
  }

  /**
   * Returns the current default infoStream for newly
   * instantiated IndexWriters.
   * @see #setDefaultInfoStream
   */
  public static PrintStream getDefaultInfoStream() {
    return IndexWriter.defaultInfoStream;
  }

  /** If non-null, information about merges, deletes and a
   * message when maxFieldLength is reached will be printed
   * to this.
   */
  public void setInfoStream(PrintStream infoStream) {
    ensureOpen();
    this.infoStream = infoStream;
    docWriter.setInfoStream(infoStream);
    deleter.setInfoStream(infoStream);
    bufferedDeletesStream.setInfoStream(infoStream);
    if (infoStream != null)
      messageState();
  }

  private void messageState() {
    message("\ndir=" + directory + "\n" +
            "index=" + segString() + "\n" +
            "version=" + Constants.LUCENE_VERSION + "\n" +
            config.toString());
  }

  /**
   * Returns the current infoStream in use by this writer.
   * @see #setInfoStream
   */
  public PrintStream getInfoStream() {
    ensureOpen();
    return infoStream;
  }

  /** Returns true if verbosing is enabled (i.e., infoStream != null). */
  public boolean verbose() {
    return infoStream != null;
  }

  /**
   * Commits all changes to an index and closes all
   * associated files.  Note that this may be a costly
   * operation, so, try to re-use a single writer instead of
   * closing and opening a new one.  See {@link #commit()} for
   * caveats about write caching done by some IO devices.
   *
   * <p> If an Exception is hit during close, eg due to disk
   * full or some other reason, then both the on-disk index
   * and the internal state of the IndexWriter instance will
   * be consistent.  However, the close will not be complete
   * even though part of it (flushing buffered documents)
   * may have succeeded, so the write lock will still be
   * held.</p>
   *
   * <p> If you can correct the underlying cause (eg free up
   * some disk space) then you can call close() again.
   * Failing that, if you want to force the write lock to be
   * released (dangerous, because you may then lose buffered
   * docs in the IndexWriter instance) then you can do
   * something like this:</p>
   *
   * <pre>
   * try {
   *   writer.close();
   * } finally {
   *   if (IndexWriter.isLocked(directory)) {
   *     IndexWriter.unlock(directory);
   *   }
   * }
   * </pre>
   *
   * after which, you must be certain not to use the writer
   * instance anymore.</p>
   *
   * <p><b>NOTE</b>: if this method hits an OutOfMemoryError
   * you should immediately close the writer, again.  See <a
   * href="#OOME">above</a> for details.</p>
   *
   * @throws CorruptIndexException if the index is corrupt
   * @throws IOException if there is a low-level IO error
   */
  public void close() throws CorruptIndexException, IOException {
    close(true);
  }

  /**
   * Closes the index with or without waiting for currently
   * running merges to finish.  This is only meaningful when
   * using a MergeScheduler that runs merges in background
   * threads.
   *
   * <p><b>NOTE</b>: if this method hits an OutOfMemoryError
   * you should immediately close the writer, again.  See <a
   * href="#OOME">above</a> for details.</p>
   *
   * <p><b>NOTE</b>: it is dangerous to always call
   * close(false), especially when IndexWriter is not open
   * for very long, because this can result in "merge
   * starvation" whereby long merges will never have a
   * chance to finish.  This will cause too many segments in
   * your index over time.</p>
   *
   * @param waitForMerges if true, this call will block
   * until all merges complete; else, it will ask all
   * running merges to abort, wait until those merges have
   * finished (which should be at most a few seconds), and
   * then return.
   */
  public void close(boolean waitForMerges) throws CorruptIndexException, IOException {

    // Ensure that only one thread actually gets to do the closing:
    if (shouldClose()) {
      // If any methods have hit OutOfMemoryError, then abort
      // on close, in case the internal state of IndexWriter
      // or DocumentsWriter is corrupt
      if (hitOOM)
        rollbackInternal();
      else
        closeInternal(waitForMerges);
    }
  }

  // Returns true if this thread should attempt to close, or
  // false if IndexWriter is now closed; else, waits until
  // another thread finishes closing
  synchronized private boolean shouldClose() {
    while(true) {
      if (!closed) {
        if (!closing) {
          closing = true;
          return true;
        } else {
          // Another thread is presently trying to close;
          // wait until it finishes one way (closes
          // successfully) or another (fails to close)
          doWait();
        }
      } else
        return false;
    }
  }

  private void closeInternal(boolean waitForMerges) throws CorruptIndexException, IOException {

    try {
      if (infoStream != null) {
        message("now flush at close waitForMerges=" + waitForMerges);
      }

      docWriter.close();

      // Only allow a new merge to be triggered if we are
      // going to wait for merges:
      if (!hitOOM) {
        flush(waitForMerges, true);
      }

      if (waitForMerges)
        // Give merge scheduler last chance to run, in case
        // any pending merges are waiting:
        mergeScheduler.merge(this);

      mergePolicy.close();

      synchronized(this) {
        finishMerges(waitForMerges);
        stopMerges = true;
      }

      mergeScheduler.close();

      if (infoStream != null)
        message("now call final commit()");

      if (!hitOOM) {
        commitInternal(null);
      }

      if (infoStream != null)
        message("at close: " + segString());

      synchronized(this) {
        readerPool.close();
        docWriter = null;
        deleter.close();
      }

      if (writeLock != null) {
        writeLock.release();                          // release write lock
        writeLock = null;
      }
      synchronized(this) {
        closed = true;
      }
    } catch (OutOfMemoryError oom) {
      handleOOM(oom, "closeInternal");
    } finally {
      synchronized(this) {
        closing = false;
        notifyAll();
        if (!closed) {
          if (infoStream != null)
            message("hit exception while closing");
        }
      }
    }
  }

  /** Returns the Directory used by this index. */
  public Directory getDirectory() {
    // Pass false because the flush during closing calls getDirectory
    ensureOpen(false);
    return directory;
  }

  /** Returns the analyzer used by this index. */
  public Analyzer getAnalyzer() {
    ensureOpen();
    return analyzer;
  }

  /** Returns total number of docs in this index, including
   *  docs not yet flushed (still in the RAM buffer),
   *  not counting deletions.
   *  @see #numDocs */
  public synchronized int maxDoc() {
    int count;
    if (docWriter != null)
      count = docWriter.getNumDocs();
    else
      count = 0;

    for (int i = 0; i < segmentInfos.size(); i++)
      count += segmentInfos.info(i).docCount;
    return count;
  }

  /** Returns total number of docs in this index, including
   *  docs not yet flushed (still in the RAM buffer), and
   *  including deletions.  <b>NOTE:</b> buffered deletions
   *  are not counted.  If you really need these to be
   *  counted you should call {@link #commit()} first.
   *  @see #numDocs */
  public synchronized int numDocs() throws IOException {
    int count;
    if (docWriter != null)
      count = docWriter.getNumDocs();
    else
      count = 0;

    for (int i = 0; i < segmentInfos.size(); i++) {
      final SegmentInfo info = segmentInfos.info(i);
      count += info.docCount - numDeletedDocs(info);
    }
    return count;
  }

  public synchronized boolean hasDeletions() throws IOException {
    ensureOpen();
    if (bufferedDeletesStream.any()) {
      return true;
    }
    if (docWriter.anyDeletions()) {
      return true;
    }
    for (int i = 0; i < segmentInfos.size(); i++)
      if (segmentInfos.info(i).hasDeletions())
        return true;
    return false;
  }

  /**
   * Adds a document to this index.  If the document contains more than
   * {@link IndexWriterConfig#setMaxFieldLength(int)} terms for a given field,
   * the remainder are discarded.
   *
   * <p> Note that if an Exception is hit (for example disk full)
   * then the index will be consistent, but this document
   * may not have been added.  Furthermore, it's possible
   * the index will have one segment in non-compound format
   * even when using compound files (when a merge has
   * partially succeeded).</p>
   *
   * <p> This method periodically flushes pending documents
   * to the Directory (see <a href="#flush">above</a>), and
   * also periodically triggers segment merges in the index
   * according to the {@link MergePolicy} in use.</p>
   *
   * <p>Merges temporarily consume space in the
   * directory. The amount of space required is up to 1X the
   * size of all segments being merged, when no
   * readers/searchers are open against the index, and up to
   * 2X the size of all segments being merged when
   * readers/searchers are open against the index (see
   * {@link #optimize()} for details). The sequence of
   * primitive merge operations performed is governed by the
   * merge policy.
   *
   * <p>Note that each term in the document can be no longer
   * than 16383 characters, otherwise an
   * IllegalArgumentException will be thrown.</p>
   *
   * <p>Note that it's possible to create an invalid Unicode
   * string in java if a UTF16 surrogate pair is malformed.
   * In this case, the invalid characters are silently
   * replaced with the Unicode replacement character
   * U+FFFD.</p>
   *
   * <p><b>NOTE</b>: if this method hits an OutOfMemoryError
   * you should immediately close the writer.  See <a
   * href="#OOME">above</a> for details.</p>
   *
   * @throws CorruptIndexException if the index is corrupt
   * @throws IOException if there is a low-level IO error
   */
  public void addDocument(Document doc) throws CorruptIndexException, IOException {
    addDocument(doc, analyzer);
  }

  /**
   * Adds a document to this index, using the provided analyzer instead of the
   * value of {@link #getAnalyzer()}.  If the document contains more than
   * {@link IndexWriterConfig#setMaxFieldLength(int)} terms for a given field, the remainder are
   * discarded.
   *
   * <p>See {@link #addDocument(Document)} for details on
   * index and IndexWriter state after an Exception, and
   * flushing/merging temporary free space requirements.</p>
   *
   * <p><b>NOTE</b>: if this method hits an OutOfMemoryError
   * you should immediately close the writer.  See <a
   * href="#OOME">above</a> for details.</p>
   *
   * @throws CorruptIndexException if the index is corrupt
   * @throws IOException if there is a low-level IO error
   */
  public void addDocument(Document doc, Analyzer analyzer) throws CorruptIndexException, IOException {
    updateDocument(null, doc, analyzer);
  }

  /**
   * Deletes the document(s) containing <code>term</code>.
   *
   * <p><b>NOTE</b>: if this method hits an OutOfMemoryError
   * you should immediately close the writer.  See <a
   * href="#OOME">above</a> for details.</p>
   *
   * @param term the term to identify the documents to be deleted
   * @throws CorruptIndexException if the index is corrupt
   * @throws IOException if there is a low-level IO error
   */
  public void deleteDocuments(Term term) throws CorruptIndexException, IOException {
    ensureOpen();
    try {
      if (docWriter.deleteTerm(term)) {
        flush(true, false);
      }
    } catch (OutOfMemoryError oom) {
      handleOOM(oom, "deleteDocuments(Term)");
    }
  }

  /**
   * Deletes the document(s) containing any of the
   * terms. All deletes are flushed at the same time.
   *
   * <p><b>NOTE</b>: if this method hits an OutOfMemoryError
   * you should immediately close the writer.  See <a
   * href="#OOME">above</a> for details.</p>
   *
   * @param terms array of terms to identify the documents
   * to be deleted
   * @throws CorruptIndexException if the index is corrupt
   * @throws IOException if there is a low-level IO error
   */
  public void deleteDocuments(Term... terms) throws CorruptIndexException, IOException {
    ensureOpen();
    try {
      if (docWriter.deleteTerms(terms)) {
        flush(true, false);
      }
    } catch (OutOfMemoryError oom) {
      handleOOM(oom, "deleteDocuments(Term..)");
    }
  }

  /**
   * Deletes the document(s) matching the provided query.
   *
   * <p><b>NOTE</b>: if this method hits an OutOfMemoryError
   * you should immediately close the writer.  See <a
   * href="#OOME">above</a> for details.</p>
   *
   * @param query the query to identify the documents to be deleted
   * @throws CorruptIndexException if the index is corrupt
   * @throws IOException if there is a low-level IO error
   */
  public void deleteDocuments(Query query) throws CorruptIndexException, IOException {
    ensureOpen();
    try {
      if (docWriter.deleteQuery(query)) {
        flush(true, false);
      }
    } catch (OutOfMemoryError oom) {
      handleOOM(oom, "deleteDocuments(Query)");
    }
  }

  /**
   * Deletes the document(s) matching any of the provided queries.
   * All deletes are flushed at the same time.
   *
   * <p><b>NOTE</b>: if this method hits an OutOfMemoryError
   * you should immediately close the writer.  See <a
   * href="#OOME">above</a> for details.</p>
   *
   * @param queries array of queries to identify the documents
   * to be deleted
   * @throws CorruptIndexException if the index is corrupt
   * @throws IOException if there is a low-level IO error
   */
  public void deleteDocuments(Query... queries) throws CorruptIndexException, IOException {
    ensureOpen();
    try {
      if (docWriter.deleteQueries(queries)) {
        flush(true, false);
      }
    } catch (OutOfMemoryError oom) {
      handleOOM(oom, "deleteDocuments(Query..)");
    }
  }

  /**
   * Updates a document by first deleting the document(s)
   * containing <code>term</code> and then adding the new
   * document.  The delete and then add are atomic as seen
   * by a reader on the same index (flush may happen only after
   * the add).
   *
   * <p><b>NOTE</b>: if this method hits an OutOfMemoryError
   * you should immediately close the writer.  See <a
   * href="#OOME">above</a> for details.</p>
   *
   * @param term the term to identify the document(s) to be
   * deleted
   * @param doc the document to be added
   * @throws CorruptIndexException if the index is corrupt
   * @throws IOException if there is a low-level IO error
   */
  public void updateDocument(Term term, Document doc) throws CorruptIndexException, IOException {
    ensureOpen();
    updateDocument(term, doc, getAnalyzer());
  }

  /**
   * Updates a document by first deleting the document(s)
   * containing <code>term</code> and then adding the new
   * document.  The delete and then add are atomic as seen
   * by a reader on the same index (flush may happen only after
   * the add).
   *
   * <p><b>NOTE</b>: if this method hits an OutOfMemoryError
   * you should immediately close the writer.  See <a
   * href="#OOME">above</a> for details.</p>
   *
   * @param term the term to identify the document(s) to be
   * deleted
   * @param doc the document to be added
   * @param analyzer the analyzer to use when analyzing the document
   * @throws CorruptIndexException if the index is corrupt
   * @throws IOException if there is a low-level IO error
   */
  public void updateDocument(Term term, Document doc, Analyzer analyzer)
      throws CorruptIndexException, IOException {
    ensureOpen();
    try {
      boolean success = false;
      boolean maybeMerge = false;
      try {
        maybeMerge = docWriter.updateDocument(doc, analyzer, term);
        success = true;
      } finally {
        if (!success && infoStream != null)
          message("hit exception updating document");
      }

      if (maybeMerge) {
        maybeMerge();
      }
    } catch (OutOfMemoryError oom) {
      handleOOM(oom, "updateDocument");
    }
  }

  // for test purpose
  final synchronized int getSegmentCount(){
    return segmentInfos.size();
  }

  // for test purpose
  final synchronized int getNumBufferedDocuments(){
    return docWriter.getNumDocs();
  }

  // for test purpose
  final synchronized Collection<String> getIndexFileNames() throws IOException {
    return segmentInfos.files(directory, true);
  }

  // for test purpose
  final synchronized int getDocCount(int i) {
    if (i >= 0 && i < segmentInfos.size()) {
      return segmentInfos.info(i).docCount;
    } else {
      return -1;
    }
  }

  // for test purpose
  final int getFlushCount() {
    return flushCount.get();
  }

  // for test purpose
  final int getFlushDeletesCount() {
    return flushDeletesCount.get();
  }

  final String newSegmentName() {
    // Cannot synchronize on IndexWriter because that causes
    // deadlock
    synchronized(segmentInfos) {
      // Important to increment changeCount so that the
      // segmentInfos is written on close.  Otherwise we
      // could close, re-open and re-return the same segment
      // name that was previously returned which can cause
      // problems at least with ConcurrentMergeScheduler.
      changeCount++;
      segmentInfos.changed();
      return "_" + Integer.toString(segmentInfos.counter++, Character.MAX_RADIX);
    }
  }

  /** If non-null, information about merges will be printed to this.
   */
  private PrintStream infoStream;
  private static PrintStream defaultInfoStream;

  /**
   * Requests an "optimize" operation on an index, priming the index
   * for the fastest available search. Traditionally this has meant
   * merging all segments into a single segment as is done in the
   * default merge policy, but individual merge policies may implement
   * optimize in different ways.
   *
   * <p> Optimize is a fairly costly operation, so you
   * should only do it if your search performance really
   * requires it.  Many search applications do fine never
   * calling optimize. </p>
   *
   * <p>Note that optimize requires 2X the index size free
   * space in your Directory (3X if you're using compound
   * file format).  For example, if your index size is 10 MB
   * then you need 20 MB free for optimize to complete (30
   * MB if you're using compound file format).  Also,
   * it's best to call {@link #commit()} after the optimize
   * completes to allow IndexWriter to free up disk space.</p>
   *
   * <p>If some but not all readers re-open while an
   * optimize is underway, this will cause > 2X temporary
   * space to be consumed as those new readers will then
   * hold open the partially optimized segments at that
   * time.  It is best not to re-open readers while optimize
   * is running.</p>
   *
   * <p>The actual temporary usage could be much less than
   * these figures (it depends on many factors).</p>
   *
   * <p>In general, once the optimize completes, the total size of the
   * index will be less than the size of the starting index.
   * It could be quite a bit smaller (if there were many
   * pending deletes) or just slightly smaller.</p>
   *
   * <p>If an Exception is hit during optimize(), for example
   * due to disk full, the index will not be corrupt and no
   * documents will have been lost.  However, it may have
   * been partially optimized (some segments were merged but
   * not all), and it's possible that one of the segments in
   * the index will be in non-compound format even when
   * using compound file format.  This will occur when the
   * Exception is hit during conversion of the segment into
   * compound format.</p>
   *
   * <p>This call will optimize those segments present in
   * the index when the call started.  If other threads are
   * still adding documents and flushing segments, those
   * newly created segments will not be optimized unless you
   * call optimize again.</p>
   *
   * <p><b>NOTE</b>: if this method hits an OutOfMemoryError
   * you should immediately close the writer.  See <a
   * href="#OOME">above</a> for details.</p>
   *
   * <p><b>NOTE</b>: if you call {@link #close(boolean)}
   * with <tt>false</tt>, which aborts all running merges,
   * then any thread still running this method might hit a
   * {@link MergePolicy.MergeAbortedException}.
   *
   * @throws CorruptIndexException if the index is corrupt
   * @throws IOException if there is a low-level IO error
   * @see MergePolicy#findMergesForOptimize
  */
  public void optimize() throws CorruptIndexException, IOException {
    optimize(true);
  }

  /**
   * Optimize the index down to <= maxNumSegments.  If
   * maxNumSegments==1 then this is the same as {@link
   * #optimize()}.
   *
   * <p><b>NOTE</b>: if this method hits an OutOfMemoryError
   * you should immediately close the writer.  See <a
   * href="#OOME">above</a> for details.</p>
   *
   * @param maxNumSegments maximum number of segments left
   * in the index after optimization finishes
   */
  public void optimize(int maxNumSegments) throws CorruptIndexException, IOException {
    optimize(maxNumSegments, true);
  }

  /** Just like {@link #optimize()}, except you can specify
   *  whether the call should block until the optimize
   *  completes.  This is only meaningful with a
   *  {@link MergeScheduler} that is able to run merges in
   *  background threads.
   *
   * <p><b>NOTE</b>: if this method hits an OutOfMemoryError
   * you should immediately close the writer.  See <a
   * href="#OOME">above</a> for details.</p>
   */
  public void optimize(boolean doWait) throws CorruptIndexException, IOException {
    optimize(1, doWait);
  }

  /** Just like {@link #optimize(int)}, except you can
   *  specify whether the call should block until the
   *  optimize completes.  This is only meaningful with a
   *  {@link MergeScheduler} that is able to run merges in
   *  background threads.
   *
   * <p><b>NOTE</b>: if this method hits an OutOfMemoryError
   * you should immediately close the writer.  See <a
   * href="#OOME">above</a> for details.</p>
   */
  public void optimize(int maxNumSegments, boolean doWait) throws CorruptIndexException, IOException {
    ensureOpen();

    if (maxNumSegments < 1)
      throw new IllegalArgumentException("maxNumSegments must be >= 1; got " + maxNumSegments);

    if (infoStream != null) {
      message("optimize: index now " + segString());
      message("now flush at optimize");
    }

    flush(true, true);

    synchronized(this) {
      resetMergeExceptions();
      segmentsToOptimize = new HashSet<SegmentInfo>(segmentInfos);
      optimizeMaxNumSegments = maxNumSegments;

      // Now mark all pending & running merges as optimize
      // merge:
      for(final MergePolicy.OneMerge merge  : pendingMerges) {
        merge.optimize = true;
        merge.maxNumSegmentsOptimize = maxNumSegments;
      }

      for ( final MergePolicy.OneMerge merge: runningMerges ) {
        merge.optimize = true;
        merge.maxNumSegmentsOptimize = maxNumSegments;
      }
    }

    maybeMerge(maxNumSegments, true);

    if (doWait) {
      synchronized(this) {
        while(true) {

          if (hitOOM) {
            throw new IllegalStateException("this writer hit an OutOfMemoryError; cannot complete optimize");
          }

          if (mergeExceptions.size() > 0) {
            // Forward any exceptions in background merge
            // threads to the current thread:
            final int size = mergeExceptions.size();
            for(int i=0;i<size;i++) {
              final MergePolicy.OneMerge merge = mergeExceptions.get(i);
              if (merge.optimize) {
                IOException err = new IOException("background merge hit exception: " + merge.segString(directory));
                final Throwable t = merge.getException();
                if (t != null)
                  err.initCause(t);
                throw err;
              }
            }
          }

          if (optimizeMergesPending())
            doWait();
          else
            break;
        }
      }

      // If close is called while we are still
      // running, throw an exception so the calling
      // thread will know the optimize did not
      // complete
      ensureOpen();
    }

    // NOTE: in the ConcurrentMergeScheduler case, when
    // doWait is false, we can return immediately while
    // background threads accomplish the optimization
  }

  /** Returns true if any merges in pendingMerges or
   *  runningMerges are optimization merges. */
  private synchronized boolean optimizeMergesPending() {
    for (final MergePolicy.OneMerge merge : pendingMerges) {
      if (merge.optimize)
        return true;
    }

    for (final MergePolicy.OneMerge merge : runningMerges) {
      if (merge.optimize)
        return true;
    }

    return false;
  }

  /** Just like {@link #expungeDeletes()}, except you can
   *  specify whether the call should block until the
   *  operation completes.  This is only meaningful with a
   *  {@link MergeScheduler} that is able to run merges in
   *  background threads.
   *
   * <p><b>NOTE</b>: if this method hits an OutOfMemoryError
   * you should immediately close the writer.  See <a
   * href="#OOME">above</a> for details.</p>
   *
   * <p><b>NOTE</b>: if you call {@link #close(boolean)}
   * with <tt>false</tt>, which aborts all running merges,
   * then any thread still running this method might hit a
   * {@link MergePolicy.MergeAbortedException}.
   */
  public void expungeDeletes(boolean doWait)
    throws CorruptIndexException, IOException {
    ensureOpen();

    if (infoStream != null)
      message("expungeDeletes: index now " + segString());

    MergePolicy.MergeSpecification spec;

    synchronized(this) {
      spec = mergePolicy.findMergesToExpungeDeletes(segmentInfos);
      if (spec != null) {
        final int numMerges = spec.merges.size();
        for(int i=0;i<numMerges;i++)
          registerMerge(spec.merges.get(i));
      }
    }

    mergeScheduler.merge(this);

    if (spec != null && doWait) {
      final int numMerges = spec.merges.size();
      synchronized(this) {
        boolean running = true;
        while(running) {

          if (hitOOM) {
            throw new IllegalStateException("this writer hit an OutOfMemoryError; cannot complete expungeDeletes");
          }

          // Check each merge that MergePolicy asked us to
          // do, to see if any of them are still running and
          // if any of them have hit an exception.
          running = false;
          for(int i=0;i<numMerges;i++) {
            final MergePolicy.OneMerge merge = spec.merges.get(i);
            if (pendingMerges.contains(merge) || runningMerges.contains(merge))
              running = true;
            Throwable t = merge.getException();
            if (t != null) {
              IOException ioe = new IOException("background merge hit exception: " + merge.segString(directory));
              ioe.initCause(t);
              throw ioe;
            }
          }

          // If any of our merges are still running, wait:
          if (running)
            doWait();
        }
      }
    }

    // NOTE: in the ConcurrentMergeScheduler case, when
    // doWait is false, we can return immediately while
    // background threads accomplish the optimization
  }


  /** Expunges all deletes from the index.  When an index
   *  has many document deletions (or updates to existing
   *  documents), it's best to either call optimize or
   *  expungeDeletes to remove all unused data in the index
   *  associated with the deleted documents.  To see how
   *  many deletions you have pending in your index, call
   *  {@link IndexReader#numDeletedDocs}
   *  This saves disk space and memory usage while
   *  searching.  expungeDeletes should be somewhat faster
   *  than optimize since it does not insist on reducing the
   *  index to a single segment (though, this depends on the
   *  {@link MergePolicy}; see {@link
   *  MergePolicy#findMergesToExpungeDeletes}.). Note that
   *  this call does not first commit any buffered
   *  documents, so you must do so yourself if necessary.
   *  See also {@link #expungeDeletes(boolean)}
   *
   *  <p><b>NOTE</b>: if this method hits an OutOfMemoryError
   *  you should immediately close the writer.  See <a
   *  href="#OOME">above</a> for details.</p>
   */
  public void expungeDeletes() throws CorruptIndexException, IOException {
    expungeDeletes(true);
  }

  /**
   * Expert: asks the mergePolicy whether any merges are
   * necessary now and if so, runs the requested merges and
   * then iterate (test again if merges are needed) until no
   * more merges are returned by the mergePolicy.
   *
   * Explicit calls to maybeMerge() are usually not
   * necessary. The most common case is when merge policy
   * parameters have changed.
   *
   * <p><b>NOTE</b>: if this method hits an OutOfMemoryError
   * you should immediately close the writer.  See <a
   * href="#OOME">above</a> for details.</p>
   */
  public final void maybeMerge() throws CorruptIndexException, IOException {
    maybeMerge(false);
  }

  private final void maybeMerge(boolean optimize) throws CorruptIndexException, IOException {
    maybeMerge(1, optimize);
  }

  private final void maybeMerge(int maxNumSegmentsOptimize, boolean optimize) throws CorruptIndexException, IOException {
    updatePendingMerges(maxNumSegmentsOptimize, optimize);
    mergeScheduler.merge(this);
  }

  private synchronized void updatePendingMerges(int maxNumSegmentsOptimize, boolean optimize)
    throws CorruptIndexException, IOException {
    assert !optimize || maxNumSegmentsOptimize > 0;

    if (stopMerges) {
      return;
    }

    // Do not start new merges if we've hit OOME
    if (hitOOM) {
      return;
    }

    final MergePolicy.MergeSpecification spec;
    if (optimize) {
      spec = mergePolicy.findMergesForOptimize(segmentInfos, maxNumSegmentsOptimize, segmentsToOptimize);

      if (spec != null) {
        final int numMerges = spec.merges.size();
        for(int i=0;i<numMerges;i++) {
          final MergePolicy.OneMerge merge = spec.merges.get(i);
          merge.optimize = true;
          merge.maxNumSegmentsOptimize = maxNumSegmentsOptimize;
        }
      }

    } else {
      spec = mergePolicy.findMerges(segmentInfos);
    }

    if (spec != null) {
      final int numMerges = spec.merges.size();
      for(int i=0;i<numMerges;i++) {
        registerMerge(spec.merges.get(i));
      }
    }
  }

  /** Expert: to be used by a {@link MergePolicy} to avoid
   *  selecting merges for segments already being merged.
   *  The returned collection is not cloned, and thus is
   *  only safe to access if you hold IndexWriter's lock
   *  (which you do when IndexWriter invokes the
   *  MergePolicy).
   *
   *  <p>Do not alter the returned collection! */
  public synchronized Collection<SegmentInfo> getMergingSegments() {
    return mergingSegments;
  }

  /** Expert: the {@link MergeScheduler} calls this method
   *  to retrieve the next merge requested by the
   *  MergePolicy */
  synchronized MergePolicy.OneMerge getNextMerge() {
    if (pendingMerges.size() == 0)
      return null;
    else {
      // Advance the merge from pending to running
      MergePolicy.OneMerge merge = pendingMerges.removeFirst();
      runningMerges.add(merge);
      return merge;
    }
  }

  /**
   * Close the <code>IndexWriter</code> without committing
   * any changes that have occurred since the last commit
   * (or since it was opened, if commit hasn't been called).
   * This removes any temporary files that had been created,
   * after which the state of the index will be the same as
   * it was when commit() was last called or when this
   * writer was first opened.  This also clears a previous
   * call to {@link #prepareCommit}.
   * @throws IOException if there is a low-level IO error
   */
  public void rollback() throws IOException {
    ensureOpen();

    // Ensure that only one thread actually gets to do the closing:
    if (shouldClose())
      rollbackInternal();
  }

  private void rollbackInternal() throws IOException {

    boolean success = false;

    if (infoStream != null ) {
      message("rollback");
    }

    try {
      synchronized(this) {
        finishMerges(false);
        stopMerges = true;
      }

      if (infoStream != null ) {
        message("rollback: done finish merges");
      }

      // Must pre-close these two, in case they increment
      // changeCount so that we can then set it to false
      // before calling closeInternal
      mergePolicy.close();
      mergeScheduler.close();

      bufferedDeletesStream.clear();

      synchronized(this) {

        if (pendingCommit != null) {
          pendingCommit.rollbackCommit(directory);
          deleter.decRef(pendingCommit);
          pendingCommit = null;
          notifyAll();
        }

        // Keep the same segmentInfos instance but replace all
        // of its SegmentInfo instances.  This is so the next
        // attempt to commit using this instance of IndexWriter
        // will always write to a new generation ("write
        // once").
        segmentInfos.clear();
        segmentInfos.addAll(rollbackSegmentInfos);

        docWriter.abort();

        assert testPoint("rollback before checkpoint");

        // Ask deleter to locate unreferenced files & remove
        // them:
        deleter.checkpoint(segmentInfos, false);
        deleter.refresh();
      }

      // Don't bother saving any changes in our segmentInfos
      readerPool.clear(null);

      lastCommitChangeCount = changeCount;

      success = true;
    } catch (OutOfMemoryError oom) {
      handleOOM(oom, "rollbackInternal");
    } finally {
      synchronized(this) {
        if (!success) {
          closing = false;
          notifyAll();
          if (infoStream != null)
            message("hit exception during rollback");
        }
      }
    }

    closeInternal(false);
  }

  /**
   * Delete all documents in the index.
   *
   * <p>This method will drop all buffered documents and will
   *    remove all segments from the index. This change will not be
   *    visible until a {@link #commit()} has been called. This method
   *    can be rolled back using {@link #rollback()}.</p>
   *
   * <p>NOTE: this method is much faster than using deleteDocuments( new MatchAllDocsQuery() ).</p>
   *
   * <p>NOTE: this method will forcefully abort all merges
   *    in progress.  If other threads are running {@link
   *    #optimize()}, {@link #addIndexes(IndexReader[])} or
   *    {@link #expungeDeletes} methods, they may receive
   *    {@link MergePolicy.MergeAbortedException}s.
   */
  public synchronized void deleteAll() throws IOException {
    try {

      // Abort any running merges
      finishMerges(false);

      // Remove any buffered docs
      docWriter.abort();

      // Remove all segments
      segmentInfos.clear();

      // Ask deleter to locate unreferenced files & remove them:
      deleter.checkpoint(segmentInfos, false);
      deleter.refresh();

      // Don't bother saving any changes in our segmentInfos
      readerPool.clear(null);

      // Mark that the index has changed
      ++changeCount;
      segmentInfos.changed();
    } catch (OutOfMemoryError oom) {
      handleOOM(oom, "deleteAll");
    } finally {
      if (infoStream != null) {
        message("hit exception during deleteAll");
      }
    }
  }

  private synchronized void finishMerges(boolean waitForMerges) throws IOException {
    if (!waitForMerges) {

      stopMerges = true;

      // Abort all pending & running merges:
      for (final MergePolicy.OneMerge merge : pendingMerges) {
        if (infoStream != null)
          message("now abort pending merge " + merge.segString(directory));
        merge.abort();
        mergeFinish(merge);
      }
      pendingMerges.clear();

      for (final MergePolicy.OneMerge merge : runningMerges) {
        if (infoStream != null)
          message("now abort running merge " + merge.segString(directory));
        merge.abort();
      }

      // These merges periodically check whether they have
      // been aborted, and stop if so.  We wait here to make
      // sure they all stop.  It should not take very long
      // because the merge threads periodically check if
      // they are aborted.
      while(runningMerges.size() > 0) {
        if (infoStream != null)
          message("now wait for " + runningMerges.size() + " running merge to abort");
        doWait();
      }

      stopMerges = false;
      notifyAll();

      assert 0 == mergingSegments.size();

      if (infoStream != null)
        message("all running merges have aborted");

    } else {
      // waitForMerges() will ensure any running addIndexes finishes.
      // It's fine if a new one attempts to start because from our
      // caller above the call will see that we are in the
      // process of closing, and will throw an
      // AlreadyClosedException.
      waitForMerges();
    }
  }

  /**
   * Wait for any currently outstanding merges to finish.
   *
   * <p>It is guaranteed that any merges started prior to calling this method
   *    will have completed once this method completes.</p>
   */
  public synchronized void waitForMerges() {
    if (infoStream != null) {
      message("waitForMerges");
    }
    while(pendingMerges.size() > 0 || runningMerges.size() > 0) {
      doWait();
    }

    // sanity check
    assert 0 == mergingSegments.size();

    if (infoStream != null) {
      message("waitForMerges done");
    }
  }

  /**
   * Called whenever the SegmentInfos has been updated and
   * the index files referenced exist (correctly) in the
   * index directory.
   */
  synchronized void checkpoint() throws IOException {
    changeCount++;
    segmentInfos.changed();
    deleter.checkpoint(segmentInfos, false);
  }

  void addFlushedSegment(FlushedSegment flushedSegment) throws IOException {
    assert flushedSegment != null;

    SegmentInfo newSegment = flushedSegment.segmentInfo;

    setDiagnostics(newSegment, "flush");

    boolean success = false;
    try {
      if (useCompoundFile(newSegment)) {
        String compoundFileName = IndexFileNames.segmentFileName(newSegment.name, "", IndexFileNames.COMPOUND_FILE_EXTENSION);
        message("creating compound file " + compoundFileName);
      // Now build compound file
        CompoundFileWriter cfsWriter = new CompoundFileWriter(directory, compoundFileName);
        for(String fileName : newSegment.files()) {
          cfsWriter.addFile(fileName);
        }

        // Perform the merge
        cfsWriter.close();
        synchronized(this) {
          deleter.deleteNewFiles(newSegment.files());
        }

        newSegment.setUseCompoundFile(true);
      }

      // Must write deleted docs after the CFS so we don't
      // slurp the del file into CFS:
      if (flushedSegment.deletedDocuments != null) {
        final int delCount = flushedSegment.deletedDocuments.count();
        assert delCount > 0;
        newSegment.setDelCount(delCount);
        newSegment.advanceDelGen();
        final String delFileName = newSegment.getDelFileName();
        if (infoStream != null) {
          message("flush: write " + delCount + " deletes to " + delFileName);
        }
        boolean success2 = false;
        try {
          // TODO: in the NRT case it'd be better to hand
          // this del vector over to the
          // shortly-to-be-opened SegmentReader and let it
          // carry the changes; there's no reason to use
          // filesystem as intermediary here.
          flushedSegment.deletedDocuments.write(directory, delFileName);
          success2 = true;
        } finally {
          if (!success2) {
            try {
              directory.deleteFile(delFileName);
            } catch (Throwable t) {
              // suppress this so we keep throwing the
              // original exception
            }
          }
        }
      }

      success = true;
    } finally {
      if (!success) {
        if (infoStream != null) {
          message("hit exception " +
              "reating compound file for newly flushed segment " + newSegment.name);
        }

        synchronized(this) {
          deleter.refresh(newSegment.name);
        }
      }
    }


    synchronized(this) {
      segmentInfos.add(newSegment);
      checkpoint();
    }
  }

  synchronized boolean useCompoundFile(SegmentInfo segmentInfo) throws IOException {
    return mergePolicy.useCompoundFile(segmentInfos, segmentInfo);
  }

  private synchronized void resetMergeExceptions() {
    mergeExceptions = new ArrayList<MergePolicy.OneMerge>();
    mergeGen++;
  }

  private void noDupDirs(Directory... dirs) {
    HashSet<Directory> dups = new HashSet<Directory>();
    for(int i=0;i<dirs.length;i++) {
      if (dups.contains(dirs[i]))
        throw new IllegalArgumentException("Directory " + dirs[i] + " appears more than once");
      if (dirs[i] == directory)
        throw new IllegalArgumentException("Cannot add directory to itself");
      dups.add(dirs[i]);
    }
  }

  /**
   * Adds all segments from an array of indexes into this index.
   *
   * <p>This may be used to parallelize batch indexing. A large document
   * collection can be broken into sub-collections. Each sub-collection can be
   * indexed in parallel, on a different thread, process or machine. The
   * complete index can then be created by merging sub-collection indexes
   * with this method.
   *
   * <p>
   * <b>NOTE:</b> the index in each {@link Directory} must not be
   * changed (opened by a writer) while this method is
   * running.  This method does not acquire a write lock in
   * each input Directory, so it is up to the caller to
   * enforce this.
   *
   * <p>This method is transactional in how Exceptions are
   * handled: it does not commit a new segments_N file until
   * all indexes are added.  This means if an Exception
   * occurs (for example disk full), then either no indexes
   * will have been added or they all will have been.
   *
   * <p>Note that this requires temporary free space in the
   * {@link Directory} up to 2X the sum of all input indexes
   * (including the starting index). If readers/searchers
   * are open against the starting index, then temporary
   * free space required will be higher by the size of the
   * starting index (see {@link #optimize()} for details).
   *
   * <p>
   * <b>NOTE:</b> this method only copies the segments of the incoming indexes
   * and does not merge them. Therefore deleted documents are not removed and
   * the new segments are not merged with the existing ones. Also, the segments
   * are copied as-is, meaning they are not converted to CFS if they aren't,
   * and vice-versa. If you wish to do that, you can call {@link #maybeMerge}
   * or {@link #optimize} afterwards.
   *
   * <p>This requires this index not be among those to be added.
   *
   * <p>
   * <b>NOTE</b>: if this method hits an OutOfMemoryError
   * you should immediately close the writer. See <a
   * href="#OOME">above</a> for details.
   *
   * @throws CorruptIndexException if the index is corrupt
   * @throws IOException if there is a low-level IO error
   */
  public void addIndexes(Directory... dirs) throws CorruptIndexException, IOException {
    ensureOpen();

    noDupDirs(dirs);

    try {
      if (infoStream != null)
        message("flush at addIndexes(Directory...)");
      flush(false, true);

      int docCount = 0;
      List<SegmentInfo> infos = new ArrayList<SegmentInfo>();
      for (Directory dir : dirs) {
        if (infoStream != null) {
          message("addIndexes: process directory " + dir);
        }
        SegmentInfos sis = new SegmentInfos(codecs); // read infos from dir
        sis.read(dir, codecs);
        final Set<String> dsFilesCopied = new HashSet<String>();
        final Map<String, String> dsNames = new HashMap<String, String>();
        for (SegmentInfo info : sis) {
          assert !infos.contains(info): "dup info dir=" + info.dir + " name=" + info.name;

          docCount += info.docCount;
          String newSegName = newSegmentName();
          String dsName = info.getDocStoreSegment();
          
          if (infoStream != null) {
            message("addIndexes: process segment origName=" + info.name + " newName=" + newSegName + " dsName=" + dsName + " info=" + info);
          }

          // Determine if the doc store of this segment needs to be copied. It's
          // only relevant for segments who share doc store with others, because
          // the DS might have been copied already, in which case we just want
          // to update the DS name of this SegmentInfo.
          // NOTE: pre-3x segments include a null DSName if they don't share doc
          // store. So the following code ensures we don't accidentally insert
          // 'null' to the map.
          final String newDsName;
          if (dsName != null) {
            if (dsNames.containsKey(dsName)) {
              newDsName = dsNames.get(dsName);
            } else {
              dsNames.put(dsName, newSegName);
              newDsName = newSegName;
            }
          } else {
            newDsName = newSegName;
          }

          // Copy the segment files
          for (String file: info.files()) {
            final String newFileName;
            if (IndexFileNames.isDocStoreFile(file)) {
              newFileName = newDsName + IndexFileNames.stripSegmentName(file);
              if (dsFilesCopied.contains(newFileName)) {
                continue;
              }
              dsFilesCopied.add(newFileName);
            } else {
              newFileName = newSegName + IndexFileNames.stripSegmentName(file);
            }
            assert !directory.fileExists(newFileName): "file \"" + newFileName + "\" already exists";
            dir.copy(directory, file, newFileName);
          }

          // Update SI appropriately
          // if this call is removed in the future we need to make
          // sure that info.clearFiles() is called here
          info.setDocStore(info.getDocStoreOffset(), newDsName, info.getDocStoreIsCompoundFile());
          info.dir = directory;
          info.name = newSegName;

          infos.add(info);
        }
      }

      synchronized (this) {
        ensureOpen();
        segmentInfos.addAll(infos);
        checkpoint();
      }

    } catch (OutOfMemoryError oom) {
      handleOOM(oom, "addIndexes(Directory...)");
    }
  }

  /**
   * Merges the provided indexes into this index.
   * <p>
   * After this completes, the index is optimized.
   * </p>
   * <p>
   * The provided IndexReaders are not closed.
   * </p>
   *
   * <p>
   * <b>NOTE:</b> while this is running, any attempts to add or delete documents
   * (with another thread) will be paused until this method completes.
   *
   * <p>
   * See {@link #addIndexes} for details on transactional semantics, temporary
   * free space required in the Directory, and non-CFS segments on an Exception.
   * </p>
   *
   * <p>
   * <b>NOTE</b>: if this method hits an OutOfMemoryError you should immediately
   * close the writer. See <a href="#OOME">above</a> for details.
   * </p>
   *
   * <p><b>NOTE</b>: if you call {@link #close(boolean)}
   * with <tt>false</tt>, which aborts all running merges,
   * then any thread still running this method might hit a
   * {@link MergePolicy.MergeAbortedException}.
   *
   * @throws CorruptIndexException if the index is corrupt
   * @throws IOException if there is a low-level IO error
   */
  public void addIndexes(IndexReader... readers) throws CorruptIndexException, IOException {
    ensureOpen();

    try {
      if (infoStream != null)
        message("flush at addIndexes(IndexReader...)");
      flush(false, true);

      String mergedName = newSegmentName();
      SegmentMerger merger = new SegmentMerger(directory, config.getTermIndexInterval(),
                                               mergedName, null, codecs, payloadProcessorProvider,
<<<<<<< HEAD
                                               fieldInfos.newFieldInfosWithGlobalFieldNumberMap());

=======
                                               globalFieldNumberMap.newFieldInfos(SegmentCodecsBuilder.create(codecs)));
      
>>>>>>> c7c03f6c
      for (IndexReader reader : readers)      // add new indexes
        merger.add(reader);

      int docCount = merger.merge();                // merge 'em
<<<<<<< HEAD

=======
      final FieldInfos fieldInfos = merger.fieldInfos();
>>>>>>> c7c03f6c
      SegmentInfo info = new SegmentInfo(mergedName, docCount, directory,
                                         false, fieldInfos.hasProx(), merger.getSegmentCodecs(),
                                         fieldInfos.hasVectors(),
                                         fieldInfos);
      setDiagnostics(info, "addIndexes(IndexReader...)");

      boolean useCompoundFile;
      synchronized(this) { // Guard segmentInfos
        useCompoundFile = mergePolicy.useCompoundFile(segmentInfos, info);
      }

      // Now create the compound file if needed
      if (useCompoundFile) {
        merger.createCompoundFile(mergedName + ".cfs", info);

        // delete new non cfs files directly: they were never
        // registered with IFD
        deleter.deleteNewFiles(info.files());
        info.setUseCompoundFile(true);
      }

      // Register the new segment
      synchronized(this) {
        segmentInfos.add(info);
        checkpoint();
      }
    } catch (OutOfMemoryError oom) {
      handleOOM(oom, "addIndexes(IndexReader...)");
    }
  }

  /**
   * A hook for extending classes to execute operations after pending added and
   * deleted documents have been flushed to the Directory but before the change
   * is committed (new segments_N file written).
   */
  protected void doAfterFlush() throws IOException {}

  /**
   * A hook for extending classes to execute operations before pending added and
   * deleted documents are flushed to the Directory.
   */
  protected void doBeforeFlush() throws IOException {}

  /** Expert: prepare for commit.
   *
   * <p><b>NOTE</b>: if this method hits an OutOfMemoryError
   * you should immediately close the writer.  See <a
   * href="#OOME">above</a> for details.</p>
   *
   * @see #prepareCommit(Map) */
  public final void prepareCommit() throws CorruptIndexException, IOException {
    ensureOpen();
    prepareCommit(null);
  }

  /** <p>Expert: prepare for commit, specifying
   *  commitUserData Map (String -> String).  This does the
   *  first phase of 2-phase commit. This method does all
   *  steps necessary to commit changes since this writer
   *  was opened: flushes pending added and deleted docs,
   *  syncs the index files, writes most of next segments_N
   *  file.  After calling this you must call either {@link
   *  #commit()} to finish the commit, or {@link
   *  #rollback()} to revert the commit and undo all changes
   *  done since the writer was opened.</p>
   *
   *  You can also just call {@link #commit(Map)} directly
   *  without prepareCommit first in which case that method
   *  will internally call prepareCommit.
   *
   *  <p><b>NOTE</b>: if this method hits an OutOfMemoryError
   *  you should immediately close the writer.  See <a
   *  href="#OOME">above</a> for details.</p>
   *
   *  @param commitUserData Opaque Map (String->String)
   *  that's recorded into the segments file in the index,
   *  and retrievable by {@link
   *  IndexReader#getCommitUserData}.  Note that when
   *  IndexWriter commits itself during {@link #close}, the
   *  commitUserData is unchanged (just carried over from
   *  the prior commit).  If this is null then the previous
   *  commitUserData is kept.  Also, the commitUserData will
   *  only "stick" if there are actually changes in the
   *  index to commit.
   */
  public final void prepareCommit(Map<String,String> commitUserData) throws CorruptIndexException, IOException {

    if (hitOOM) {
      throw new IllegalStateException("this writer hit an OutOfMemoryError; cannot commit");
    }

    if (pendingCommit != null)
      throw new IllegalStateException("prepareCommit was already called with no corresponding call to commit");

    if (infoStream != null)
      message("prepareCommit: flush");

    flush(true, true);

    startCommit(commitUserData);
  }

  // Used only by commit, below; lock order is commitLock -> IW
  private final Object commitLock = new Object();

  /**
   * <p>Commits all pending changes (added & deleted
   * documents, optimizations, segment merges, added
   * indexes, etc.) to the index, and syncs all referenced
   * index files, such that a reader will see the changes
   * and the index updates will survive an OS or machine
   * crash or power loss.  Note that this does not wait for
   * any running background merges to finish.  This may be a
   * costly operation, so you should test the cost in your
   * application and do it only when really necessary.</p>
   *
   * <p> Note that this operation calls Directory.sync on
   * the index files.  That call should not return until the
   * file contents & metadata are on stable storage.  For
   * FSDirectory, this calls the OS's fsync.  But, beware:
   * some hardware devices may in fact cache writes even
   * during fsync, and return before the bits are actually
   * on stable storage, to give the appearance of faster
   * performance.  If you have such a device, and it does
   * not have a battery backup (for example) then on power
   * loss it may still lose data.  Lucene cannot guarantee
   * consistency on such devices.  </p>
   *
   * <p><b>NOTE</b>: if this method hits an OutOfMemoryError
   * you should immediately close the writer.  See <a
   * href="#OOME">above</a> for details.</p>
   *
   * @see #prepareCommit
   * @see #commit(Map)
   */
  public final void commit() throws CorruptIndexException, IOException {
    commit(null);
  }

  /** Commits all changes to the index, specifying a
   *  commitUserData Map (String -> String).  This just
   *  calls {@link #prepareCommit(Map)} (if you didn't
   *  already call it) and then {@link #finishCommit}.
   *
   * <p><b>NOTE</b>: if this method hits an OutOfMemoryError
   * you should immediately close the writer.  See <a
   * href="#OOME">above</a> for details.</p>
   */
  public final void commit(Map<String,String> commitUserData) throws CorruptIndexException, IOException {

    ensureOpen();

    commitInternal(commitUserData);
  }

  private final void commitInternal(Map<String,String> commitUserData) throws CorruptIndexException, IOException {

    if (infoStream != null) {
      message("commit: start");
    }

    synchronized(commitLock) {
      if (infoStream != null) {
        message("commit: enter lock");
      }

      if (pendingCommit == null) {
        if (infoStream != null) {
          message("commit: now prepare");
        }
        prepareCommit(commitUserData);
      } else if (infoStream != null) {
        message("commit: already prepared");
      }

      finishCommit();
    }
  }

  private synchronized final void finishCommit() throws CorruptIndexException, IOException {

    if (pendingCommit != null) {
      try {
        if (infoStream != null)
    	  message("commit: pendingCommit != null");
        pendingCommit.finishCommit(directory);
        if (infoStream != null)
          message("commit: wrote segments file \"" + pendingCommit.getCurrentSegmentFileName() + "\"");
        lastCommitChangeCount = pendingCommitChangeCount;
        segmentInfos.updateGeneration(pendingCommit);
        segmentInfos.setUserData(pendingCommit.getUserData());
        setRollbackSegmentInfos(pendingCommit);
        deleter.checkpoint(pendingCommit, true);
      } finally {
        // Matches the incRef done in startCommit:
        deleter.decRef(pendingCommit);
        pendingCommit = null;
        notifyAll();
      }

    } else if (infoStream != null) {
      message("commit: pendingCommit == null; skip");
    }

    if (infoStream != null) {
      message("commit: done");
    }
  }

  /**
   * Flush all in-memory buffered updates (adds and deletes)
   * to the Directory.
   * @param triggerMerge if true, we may merge segments (if
   *  deletes or docs were flushed) if necessary
   * @param applyAllDeletes whether pending deletes should also
   */
  protected final void flush(boolean triggerMerge, boolean applyAllDeletes) throws CorruptIndexException, IOException {

    // NOTE: this method cannot be sync'd because
    // maybeMerge() in turn calls mergeScheduler.merge which
    // in turn can take a long time to run and we don't want
    // to hold the lock for that.  In the case of
    // ConcurrentMergeScheduler this can lead to deadlock
    // when it stalls due to too many running merges.

    // We can be called during close, when closing==true, so we must pass false to ensureOpen:
    ensureOpen(false);
    if (doFlush(applyAllDeletes) && triggerMerge) {
      maybeMerge();
    }
  }

  // TODO: this method should not have to be entirely
  // synchronized, ie, merges should be allowed to commit
  // even while a flush is happening
  private boolean doFlush(boolean applyAllDeletes) throws CorruptIndexException, IOException {
    if (hitOOM) {
      throw new IllegalStateException("this writer hit an OutOfMemoryError; cannot flush");
    }

    doBeforeFlush();

    assert testPoint("startDoFlush");

    // We may be flushing because it was triggered by doc
    // count, del count, ram usage (in which case flush
    // pending is already set), or we may be flushing
    // due to external event eg getReader or commit is
    // called (in which case we now set it, and this will
    // pause all threads):
    flushControl.setFlushPendingNoWait("explicit flush");

    boolean success = false;

    try {

      if (infoStream != null) {
        message("  start flush: applyAllDeletes=" + applyAllDeletes);
        message("  index before flush " + segString());
      }

      boolean maybeMerge = docWriter.flushAllThreads(applyAllDeletes);

      synchronized(this) {
        if (!applyAllDeletes) {
          // If deletes alone are consuming > 1/2 our RAM
          // buffer, force them all to apply now. This is to
          // prevent too-frequent flushing of a long tail of
          // tiny segments:
          if (flushControl.getFlushDeletes() ||
              (config.getRAMBufferSizeMB() != IndexWriterConfig.DISABLE_AUTO_FLUSH &&
               bufferedDeletesStream.bytesUsed() > (1024*1024*config.getRAMBufferSizeMB()/2))) {
            applyAllDeletes = true;
            if (infoStream != null) {
              message("force apply deletes bytesUsed=" + bufferedDeletesStream.bytesUsed() + " vs ramBuffer=" + (1024*1024*config.getRAMBufferSizeMB()));
            }
          }
        }

        if (applyAllDeletes) {
          if (infoStream != null) {
            message("apply all deletes during flush");
          }
          flushDeletesCount.incrementAndGet();
          final BufferedDeletesStream.ApplyDeletesResult result = bufferedDeletesStream.applyDeletes(readerPool, segmentInfos);
          if (result.anyDeletes) {
            checkpoint();
          }
          if (!keepFullyDeletedSegments && result.allDeleted != null) {
            if (infoStream != null) {
              message("drop 100% deleted segments: " + result.allDeleted);
            }
            for(SegmentInfo info : result.allDeleted) {
              // If a merge has already registered for this
              // segment, we leave it in the readerPool; the
              // merge will skip merging it and will then drop
              // it once it's done:
              if (!mergingSegments.contains(info)) {
                segmentInfos.remove(info);
                if (readerPool != null) {
                  readerPool.drop(info);
                }
              }
            }
            checkpoint();
          }
          bufferedDeletesStream.prune(segmentInfos);
          assert !bufferedDeletesStream.any();

          flushControl.clearDeletes();
        } else if (infoStream != null) {
          message("don't apply deletes now delTermCount=" + bufferedDeletesStream.numTerms() + " bytesUsed=" + bufferedDeletesStream.bytesUsed());
        }

        doAfterFlush();
        flushCount.incrementAndGet();

        success = true;

        return maybeMerge;

      }
    } catch (OutOfMemoryError oom) {
      handleOOM(oom, "doFlush");
      // never hit
      return false;
    } finally {
      flushControl.clearFlushPending();
      if (!success && infoStream != null)
        message("hit exception during flush");
    }
  }

  /** Expert:  Return the total size of all index files currently cached in memory.
   * Useful for size management with flushRamDocs()
   */
  public final long ramSizeInBytes() {
    ensureOpen();
    // nocommit
    //return docWriter.bytesUsed() + bufferedDeletesStream.bytesUsed();
    return 0;
  }

  /** Expert:  Return the number of documents currently
   *  buffered in RAM. */
  public final synchronized int numRamDocs() {
    ensureOpen();
    return docWriter.getNumDocs();
  }

  private void ensureValidMerge(MergePolicy.OneMerge merge) {
    for(SegmentInfo info : merge.segments) {
      if (segmentInfos.indexOf(info) == -1) {
        throw new MergePolicy.MergeException("MergePolicy selected a segment (" + info.name + ") that is not in the current index " + segString(), directory);
      }
    }
  }

  /** Carefully merges deletes for the segments we just
   *  merged.  This is tricky because, although merging will
   *  clear all deletes (compacts the documents), new
   *  deletes may have been flushed to the segments since
   *  the merge was started.  This method "carries over"
   *  such new deletes onto the newly merged segment, and
   *  saves the resulting deletes file (incrementing the
   *  delete generation for merge.info).  If no deletes were
   *  flushed, no new deletes file is saved. */
  synchronized private void commitMergedDeletes(MergePolicy.OneMerge merge, SegmentReader mergedReader) throws IOException {

    assert testPoint("startCommitMergeDeletes");

    final SegmentInfos sourceSegments = merge.segments;

    if (infoStream != null)
      message("commitMergeDeletes " + merge.segString(directory));

    // Carefully merge deletes that occurred after we
    // started merging:
    int docUpto = 0;
    int delCount = 0;
    long minGen = Long.MAX_VALUE;

    for(int i=0; i < sourceSegments.size(); i++) {
      SegmentInfo info = sourceSegments.info(i);
      minGen = Math.min(info.getBufferedDeletesGen(), minGen);
      int docCount = info.docCount;
      final SegmentReader previousReader = merge.readerClones.get(i);
      if (previousReader == null) {
        // Reader was skipped because it was 100% deletions
        continue;
      }
      final Bits prevDelDocs = previousReader.getDeletedDocs();
      final SegmentReader currentReader = merge.readers.get(i);
      final Bits currentDelDocs = currentReader.getDeletedDocs();
      if (previousReader.hasDeletions()) {

        // There were deletes on this segment when the merge
        // started.  The merge has collapsed away those
        // deletes, but, if new deletes were flushed since
        // the merge started, we must now carefully keep any
        // newly flushed deletes but mapping them to the new
        // docIDs.

        if (currentReader.numDeletedDocs() > previousReader.numDeletedDocs()) {
          // This means this segment has had new deletes
          // committed since we started the merge, so we
          // must merge them:
          for(int j=0;j<docCount;j++) {
            if (prevDelDocs.get(j))
              assert currentDelDocs.get(j);
            else {
              if (currentDelDocs.get(j)) {
                mergedReader.doDelete(docUpto);
                delCount++;
              }
              docUpto++;
            }
          }
        } else {
          docUpto += docCount - previousReader.numDeletedDocs();
        }
      } else if (currentReader.hasDeletions()) {
        // This segment had no deletes before but now it
        // does:
        for(int j=0; j<docCount; j++) {
          if (currentDelDocs.get(j)) {
            mergedReader.doDelete(docUpto);
            delCount++;
          }
          docUpto++;
        }
      } else
        // No deletes before or after
        docUpto += info.docCount;
    }

    assert mergedReader.numDeletedDocs() == delCount;

    mergedReader.hasChanges = delCount > 0;

    // If new deletes were applied while we were merging
    // (which happens if eg commit() or getReader() is
    // called during our merge), then it better be the case
    // that the delGen has increased for all our merged
    // segments:
    assert !mergedReader.hasChanges || minGen > mergedReader.getSegmentInfo().getBufferedDeletesGen();

    mergedReader.getSegmentInfo().setBufferedDeletesGen(minGen);
  }

  synchronized private boolean commitMerge(MergePolicy.OneMerge merge, SegmentReader mergedReader) throws IOException {

    assert testPoint("startCommitMerge");

    if (hitOOM) {
      throw new IllegalStateException("this writer hit an OutOfMemoryError; cannot complete merge");
    }

    if (infoStream != null)
      message("commitMerge: " + merge.segString(directory) + " index=" + segString());

    assert merge.registerDone;

    // If merge was explicitly aborted, or, if rollback() or
    // rollbackTransaction() had been called since our merge
    // started (which results in an unqualified
    // deleter.refresh() call that will remove any index
    // file that current segments does not reference), we
    // abort this merge
    if (merge.isAborted()) {
      if (infoStream != null)
        message("commitMerge: skipping merge " + merge.segString(directory) + ": it was aborted");
      return false;
    }

    commitMergedDeletes(merge, mergedReader);

    // If the doc store we are using has been closed and
    // is in now compound format (but wasn't when we
    // started), then we will switch to the compound
    // format as well:

    assert !segmentInfos.contains(merge.info);

    final boolean allDeleted = mergedReader.numDocs() == 0;

    if (infoStream != null && allDeleted) {
      message("merged segment " + merge.info + " is 100% deleted" +  (keepFullyDeletedSegments ? "" : "; skipping insert"));
    }

    final Set mergedAway = new HashSet<SegmentInfo>(merge.segments);
    int segIdx = 0;
    int newSegIdx = 0;
    boolean inserted = false;
    final int curSegCount = segmentInfos.size();
    while(segIdx < curSegCount) {
      final SegmentInfo info = segmentInfos.info(segIdx++);
      if (mergedAway.contains(info)) {
        if (!inserted && (!allDeleted || keepFullyDeletedSegments)) {
          segmentInfos.set(segIdx-1, merge.info);
          inserted = true;
          newSegIdx++;
        }
      } else {
        segmentInfos.set(newSegIdx++, info);
      }
    }

    // Either we found place to insert segment, or, we did
    // not, but only because all segments we merged became
    // deleted while we are merging, in which case it should
    // be the case that the new segment is also all deleted:
    if (!inserted) {
      assert allDeleted;
      if (keepFullyDeletedSegments) {
        segmentInfos.add(0, merge.info);
      } else {
        readerPool.drop(merge.info);
      }
    }

    segmentInfos.subList(newSegIdx, segmentInfos.size()).clear();

    if (infoStream != null) {
      message("after commit: " + segString());
    }

    closeMergeReaders(merge, false);

    // Must note the change to segmentInfos so any commits
    // in-flight don't lose it:
    checkpoint();

    // If the merged segments had pending changes, clear
    // them so that they don't bother writing them to
    // disk, updating SegmentInfo, etc.:
    readerPool.clear(merge.segments);

    if (merge.optimize) {
      // cascade the optimize:
      segmentsToOptimize.add(merge.info);
    }

    return true;
  }

  final private void handleMergeException(Throwable t, MergePolicy.OneMerge merge) throws IOException {

    if (infoStream != null) {
      message("handleMergeException: merge=" + merge.segString(directory) + " exc=" + t);
    }

    // Set the exception on the merge, so if
    // optimize() is waiting on us it sees the root
    // cause exception:
    merge.setException(t);
    addMergeException(merge);

    if (t instanceof MergePolicy.MergeAbortedException) {
      // We can ignore this exception (it happens when
      // close(false) or rollback is called), unless the
      // merge involves segments from external directories,
      // in which case we must throw it so, for example, the
      // rollbackTransaction code in addIndexes* is
      // executed.
      if (merge.isExternal)
        throw (MergePolicy.MergeAbortedException) t;
    } else if (t instanceof IOException)
      throw (IOException) t;
    else if (t instanceof RuntimeException)
      throw (RuntimeException) t;
    else if (t instanceof Error)
      throw (Error) t;
    else
      // Should not get here
      throw new RuntimeException(t);
  }

  /**
   * Merges the indicated segments, replacing them in the stack with a
   * single segment.
   */

  final void merge(MergePolicy.OneMerge merge)
    throws CorruptIndexException, IOException {

    boolean success = false;

    final long t0 = System.currentTimeMillis();

    try {
      try {
        try {
          mergeInit(merge);

          if (infoStream != null)
            message("now merge\n  merge=" + merge.segString(directory) + "\n  index=" + segString());

          mergeMiddle(merge);
          mergeSuccess(merge);
          success = true;
        } catch (Throwable t) {
          handleMergeException(t, merge);
        }
      } finally {
        synchronized(this) {
          mergeFinish(merge);

          if (!success) {
            if (infoStream != null)
              message("hit exception during merge");
            if (merge.info != null && !segmentInfos.contains(merge.info))
              deleter.refresh(merge.info.name);
          }

          // This merge (and, generally, any change to the
          // segments) may now enable new merges, so we call
          // merge policy & update pending merges.
          if (success && !merge.isAborted() && (merge.optimize || (!closed && !closing))) {
            updatePendingMerges(merge.maxNumSegmentsOptimize, merge.optimize);
          }
        }
      }
    } catch (OutOfMemoryError oom) {
      handleOOM(oom, "merge");
    }
    if (infoStream != null && merge.info != null) {
      message("merge time " + (System.currentTimeMillis()-t0) + " msec for " + merge.info.docCount + " docs");
    }
  }

  /** Hook that's called when the specified merge is complete. */
  void mergeSuccess(MergePolicy.OneMerge merge) {
  }

  /** Checks whether this merge involves any segments
   *  already participating in a merge.  If not, this merge
   *  is "registered", meaning we record that its segments
   *  are now participating in a merge, and true is
   *  returned.  Else (the merge conflicts) false is
   *  returned. */
  final synchronized boolean registerMerge(MergePolicy.OneMerge merge) throws MergePolicy.MergeAbortedException {

    if (merge.registerDone)
      return true;

    if (stopMerges) {
      merge.abort();
      throw new MergePolicy.MergeAbortedException("merge is aborted: " + merge.segString(directory));
    }

    final int count = merge.segments.size();
    boolean isExternal = false;
    for(int i=0;i<count;i++) {
      final SegmentInfo info = merge.segments.info(i);
      if (mergingSegments.contains(info)) {
        return false;
      }
      if (segmentInfos.indexOf(info) == -1) {
        return false;
      }
      if (info.dir != directory) {
        isExternal = true;
      }
      if (segmentsToOptimize.contains(info)) {
        merge.optimize = true;
        merge.maxNumSegmentsOptimize = optimizeMaxNumSegments;
      }
    }

    ensureValidMerge(merge);

    pendingMerges.add(merge);

    if (infoStream != null)
      message("add merge to pendingMerges: " + merge.segString(directory) + " [total " + pendingMerges.size() + " pending]");

    merge.mergeGen = mergeGen;
    merge.isExternal = isExternal;

    // OK it does not conflict; now record that this merge
    // is running (while synchronized) to avoid race
    // condition where two conflicting merges from different
    // threads, start
    for(int i=0;i<count;i++) {
      mergingSegments.add(merge.segments.info(i));
    }

    // Merge is now registered
    merge.registerDone = true;
    return true;
  }

  /** Does initial setup for a merge, which is fast but holds
   *  the synchronized lock on IndexWriter instance.  */
  final synchronized void mergeInit(MergePolicy.OneMerge merge) throws IOException {
    boolean success = false;
    try {
      _mergeInit(merge);
      success = true;
    } finally {
      if (!success) {
        if (infoStream != null) {
          message("hit exception in mergeInit");
        }
        mergeFinish(merge);
      }
    }
  }

  synchronized private void _mergeInit(MergePolicy.OneMerge merge) throws IOException {

    assert testPoint("startMergeInit");

    assert merge.registerDone;
    assert !merge.optimize || merge.maxNumSegmentsOptimize > 0;

    if (hitOOM) {
      throw new IllegalStateException("this writer hit an OutOfMemoryError; cannot merge");
    }

    // TODO: is there any perf benefit to sorting
    // merged segments?  eg biggest to smallest?

    if (merge.info != null)
      // mergeInit already done
      return;

    if (merge.isAborted())
      return;

    // Bind a new segment name here so even with
    // ConcurrentMergePolicy we keep deterministic segment
    // names.
    merge.info = new SegmentInfo(newSegmentName(), 0, directory, false, false, null, false, globalFieldNumberMap.newFieldInfos(SegmentCodecsBuilder.create(codecs)));

    // Lock order: IW -> BD
    final BufferedDeletesStream.ApplyDeletesResult result = bufferedDeletesStream.applyDeletes(readerPool, merge.segments);

    if (result.anyDeletes) {
      checkpoint();
    }

    if (!keepFullyDeletedSegments && result.allDeleted != null) {
      if (infoStream != null) {
        message("drop 100% deleted segments: " + result.allDeleted);
      }
      for(SegmentInfo info : result.allDeleted) {
        segmentInfos.remove(info);
        if (merge.segments.contains(info)) {
          mergingSegments.remove(info);
          merge.segments.remove(info);
        }
      }
      if (readerPool != null) {
        readerPool.drop(result.allDeleted);
      }
      checkpoint();
    }

    merge.info.setBufferedDeletesGen(result.gen);

    // Lock order: IW -> BD
    bufferedDeletesStream.prune(segmentInfos);

    Map<String,String> details = new HashMap<String,String>();
    details.put("optimize", Boolean.toString(merge.optimize));
    details.put("mergeFactor", Integer.toString(merge.segments.size()));
    setDiagnostics(merge.info, "merge", details);

    if (infoStream != null) {
      message("merge seg=" + merge.info.name);
    }

    // Also enroll the merged segment into mergingSegments;
    // this prevents it from getting selected for a merge
    // after our merge is done but while we are building the
    // CFS:
    mergingSegments.add(merge.info);
  }

  static void setDiagnostics(SegmentInfo info, String source) {
    setDiagnostics(info, source, null);
  }

  private static void setDiagnostics(SegmentInfo info, String source, Map<String,String> details) {
    Map<String,String> diagnostics = new HashMap<String,String>();
    diagnostics.put("source", source);
    diagnostics.put("lucene.version", Constants.LUCENE_VERSION);
    diagnostics.put("os", Constants.OS_NAME);
    diagnostics.put("os.arch", Constants.OS_ARCH);
    diagnostics.put("os.version", Constants.OS_VERSION);
    diagnostics.put("java.version", Constants.JAVA_VERSION);
    diagnostics.put("java.vendor", Constants.JAVA_VENDOR);
    if (details != null) {
      diagnostics.putAll(details);
    }
    info.setDiagnostics(diagnostics);
  }

  /** Does fininishing for a merge, which is fast but holds
   *  the synchronized lock on IndexWriter instance. */
  final synchronized void mergeFinish(MergePolicy.OneMerge merge) throws IOException {

    // Optimize, addIndexes or finishMerges may be waiting
    // on merges to finish.
    notifyAll();

    // It's possible we are called twice, eg if there was an
    // exception inside mergeInit
    if (merge.registerDone) {
      final SegmentInfos sourceSegments = merge.segments;
      final int end = sourceSegments.size();
      for(int i=0;i<end;i++) {
        mergingSegments.remove(sourceSegments.info(i));
      }
      mergingSegments.remove(merge.info);
      merge.registerDone = false;
    }

    runningMerges.remove(merge);
  }

  private synchronized void closeMergeReaders(MergePolicy.OneMerge merge, boolean suppressExceptions) throws IOException {
    final int numSegments = merge.readers.size();
    if (suppressExceptions) {
      // Suppress any new exceptions so we throw the
      // original cause
      boolean anyChanges = false;
      for (int i=0;i<numSegments;i++) {
        if (merge.readers.get(i) != null) {
          try {
            anyChanges |= readerPool.release(merge.readers.get(i), false);
          } catch (Throwable t) {
          }
          merge.readers.set(i, null);
        }

        if (i < merge.readerClones.size() && merge.readerClones.get(i) != null) {
          try {
            merge.readerClones.get(i).close();
          } catch (Throwable t) {
          }
          // This was a private clone and we had the
          // only reference
          assert merge.readerClones.get(i).getRefCount() == 0: "refCount should be 0 but is " + merge.readerClones.get(i).getRefCount();
          merge.readerClones.set(i, null);
        }
      }
      if (anyChanges) {
        checkpoint();
      }
    } else {
      for (int i=0;i<numSegments;i++) {
        if (merge.readers.get(i) != null) {
          readerPool.release(merge.readers.get(i), true);
          merge.readers.set(i, null);
        }

        if (i < merge.readerClones.size() && merge.readerClones.get(i) != null) {
          merge.readerClones.get(i).close();
          // This was a private clone and we had the only reference
          assert merge.readerClones.get(i).getRefCount() == 0;
          merge.readerClones.set(i, null);
        }
      }
    }
  }

  /** Does the actual (time-consuming) work of the merge,
   *  but without holding synchronized lock on IndexWriter
   *  instance */
  private int mergeMiddle(MergePolicy.OneMerge merge)
    throws CorruptIndexException, IOException {

    merge.checkAborted(directory);

    final String mergedName = merge.info.name;

    int mergedDocCount = 0;

    SegmentInfos sourceSegments = merge.segments;

    SegmentMerger merger = new SegmentMerger(directory, config.getTermIndexInterval(), mergedName, merge,
                                             codecs, payloadProcessorProvider,
                                             merge.info.getFieldInfos());

    if (infoStream != null) {
      message("merging " + merge.segString(directory) + " mergeVectors=" + merger.fieldInfos().hasVectors());
    }

    merge.readers = new ArrayList<SegmentReader>();
    merge.readerClones = new ArrayList<SegmentReader>();

    // This is try/finally to make sure merger's readers are
    // closed:
    boolean success = false;
    try {
      int totDocCount = 0;
      int segUpto = 0;
      while(segUpto < sourceSegments.size()) {

        final SegmentInfo info = sourceSegments.info(segUpto);

        // Hold onto the "live" reader; we will use this to
        // commit merged deletes
        final SegmentReader reader = readerPool.get(info, true,
                                                    MERGE_READ_BUFFER_SIZE,
                                                    -config.getReaderTermsIndexDivisor());
        merge.readers.add(reader);

        // We clone the segment readers because other
        // deletes may come in while we're merging so we
        // need readers that will not change
        final SegmentReader clone = (SegmentReader) reader.clone(true);
        merge.readerClones.add(clone);

        if (clone.numDocs() > 0) {
          merger.add(clone);
          totDocCount += clone.numDocs();
        }
        segUpto++;
      }

      if (infoStream != null) {
        message("merge: total " + totDocCount + " docs");
      }

      merge.checkAborted(directory);

      // This is where all the work happens:
      mergedDocCount = merge.info.docCount = merger.merge();

      // Record which codec was used to write the segment
      merge.info.setSegmentCodecs(merger.getSegmentCodecs());
      // Record if we have merged vectors
      merge.info.setHasVectors(merger.fieldInfos().hasVectors());

      if (infoStream != null) {
        message("merge segmentCodecs=" + merger.getSegmentCodecs());
        message("merge store matchedCount=" + merger.getMatchedSubReaderCount() + " vs " + merge.readers.size());
      }
<<<<<<< HEAD
      anyNonBulkMerges |= merger.getMatchedSubReaderCount() != merge.readers.size();

=======
      anyNonBulkMerges |= merger.getAnyNonBulkMerges();
      
>>>>>>> c7c03f6c
      assert mergedDocCount == totDocCount: "mergedDocCount=" + mergedDocCount + " vs " + totDocCount;

      // Very important to do this before opening the reader
      // because codec must know if prox was written for
      // this segment:
      //System.out.println("merger set hasProx=" + merger.hasProx() + " seg=" + merge.info.name);
      merge.info.setHasProx(merger.fieldInfos().hasProx());

      boolean useCompoundFile;
      synchronized (this) { // Guard segmentInfos
        useCompoundFile = mergePolicy.useCompoundFile(segmentInfos, merge.info);
      }

      if (useCompoundFile) {
        success = false;
        final String compoundFileName = IndexFileNames.segmentFileName(mergedName, "", IndexFileNames.COMPOUND_FILE_EXTENSION);

        try {
          if (infoStream != null) {
            message("create compound file " + compoundFileName);
          }
          merger.createCompoundFile(compoundFileName, merge.info);
          success = true;
        } catch (IOException ioe) {
          synchronized(this) {
            if (merge.isAborted()) {
              // This can happen if rollback or close(false)
              // is called -- fall through to logic below to
              // remove the partially created CFS:
            } else {
              handleMergeException(ioe, merge);
            }
          }
        } catch (Throwable t) {
          handleMergeException(t, merge);
        } finally {
          if (!success) {
            if (infoStream != null) {
              message("hit exception creating compound file during merge");
            }

            synchronized(this) {
              deleter.deleteFile(compoundFileName);
              deleter.deleteNewFiles(merge.info.files());
            }
          }
        }

        success = false;

        synchronized(this) {

          // delete new non cfs files directly: they were never
          // registered with IFD
          deleter.deleteNewFiles(merge.info.files());

          if (merge.isAborted()) {
            if (infoStream != null) {
              message("abort merge after building CFS");
            }
            deleter.deleteFile(compoundFileName);
            return 0;
          }
        }

        merge.info.setUseCompoundFile(true);
      }

      final IndexReaderWarmer mergedSegmentWarmer = config.getMergedSegmentWarmer();

      final int termsIndexDivisor;
      final boolean loadDocStores;

      if (mergedSegmentWarmer != null) {
        // Load terms index & doc stores so the segment
        // warmer can run searches, load documents/term
        // vectors
        termsIndexDivisor = config.getReaderTermsIndexDivisor();
        loadDocStores = true;
      } else {
        termsIndexDivisor = -1;
        loadDocStores = false;
      }

      // TODO: in the non-realtime case, we may want to only
      // keep deletes (it's costly to open entire reader
      // when we just need deletes)

      final SegmentReader mergedReader = readerPool.get(merge.info, loadDocStores, BufferedIndexInput.BUFFER_SIZE, termsIndexDivisor);
      try {
        if (poolReaders && mergedSegmentWarmer != null) {
          mergedSegmentWarmer.warm(mergedReader);
        }

        if (!commitMerge(merge, mergedReader)) {
          // commitMerge will return false if this merge was aborted
          return 0;
        }
      } finally {
        synchronized(this) {
          if (readerPool.release(mergedReader)) {
            // Must checkpoint after releasing the
            // mergedReader since it may have written a new
            // deletes file:
            checkpoint();
          }
        }
      }

      success = true;

    } finally {
      // Readers are already closed in commitMerge if we didn't hit
      // an exc:
      if (!success) {
        closeMergeReaders(merge, true);
      }
    }

    return mergedDocCount;
  }

  synchronized void addMergeException(MergePolicy.OneMerge merge) {
    assert merge.getException() != null;
    if (!mergeExceptions.contains(merge) && mergeGen == merge.mergeGen)
      mergeExceptions.add(merge);
  }

  // For test purposes.
  final int getBufferedDeleteTermsSize() {
    return docWriter.getBufferedDeleteTermsSize();
  }

  // For test purposes.
  final int getNumBufferedDeleteTerms() {
    return docWriter.getNumBufferedDeleteTerms();
  }

  // utility routines for tests
  SegmentInfo newestSegment() {
    return segmentInfos.size() > 0 ? segmentInfos.info(segmentInfos.size()-1) : null;
  }

  public synchronized String segString() {
    return segString(segmentInfos);
  }

  private synchronized String segString(SegmentInfos infos) {
    StringBuilder buffer = new StringBuilder();
    final int count = infos.size();
    for(int i = 0; i < count; i++) {
      if (i > 0) {
        buffer.append(' ');
      }
      final SegmentInfo info = infos.info(i);
      buffer.append(info.toString(directory, 0));
      if (info.dir != directory)
        buffer.append("**");
    }
    return buffer.toString();
  }

  private synchronized void doWait() {
    // NOTE: the callers of this method should in theory
    // be able to do simply wait(), but, as a defense
    // against thread timing hazards where notifyAll()
    // falls to be called, we wait for at most 1 second
    // and then return so caller can check if wait
    // conditions are satisfied:
    try {
      wait(1000);
    } catch (InterruptedException ie) {
      throw new ThreadInterruptedException(ie);
    }
  }

  private boolean keepFullyDeletedSegments;

  /** Only for testing.
   *
   * @lucene.internal */
  void keepFullyDeletedSegments() {
    keepFullyDeletedSegments = true;
  }

  boolean getKeepFullyDeletedSegments() {
    return keepFullyDeletedSegments;
  }

  // called only from assert
  private boolean filesExist(SegmentInfos toSync) throws IOException {
    Collection<String> files = toSync.files(directory, false);
    for(final String fileName: files) {
      assert directory.fileExists(fileName): "file " + fileName + " does not exist";
      // If this trips it means we are missing a call to
      // .checkpoint somewhere, because by the time we
      // are called, deleter should know about every
      // file referenced by the current head
      // segmentInfos:
      assert deleter.exists(fileName): "IndexFileDeleter doesn't know about file " + fileName;
    }
    return true;
  }

  /** Walk through all files referenced by the current
   *  segmentInfos and ask the Directory to sync each file,
   *  if it wasn't already.  If that succeeds, then we
   *  prepare a new segments_N file but do not fully commit
   *  it. */
  private void startCommit(Map<String,String> commitUserData) throws IOException {

    assert testPoint("startStartCommit");
    assert pendingCommit == null;

    if (hitOOM) {
      throw new IllegalStateException("this writer hit an OutOfMemoryError; cannot commit");
    }

    try {

      if (infoStream != null)
        message("startCommit(): start");

      final SegmentInfos toSync;
      final long myChangeCount;

      synchronized(this) {

        assert lastCommitChangeCount <= changeCount;
        myChangeCount = changeCount;

        if (changeCount == lastCommitChangeCount) {
          if (infoStream != null)
            message("  skip startCommit(): no changes pending");
          return;
        }

        // First, we clone & incref the segmentInfos we intend
        // to sync, then, without locking, we sync() all files
        // referenced by toSync, in the background.

        if (infoStream != null)
          message("startCommit index=" + segString(segmentInfos) + " changeCount=" + changeCount);

        readerPool.commit(segmentInfos);
        toSync = (SegmentInfos) segmentInfos.clone();

        assert filesExist(toSync);

        if (commitUserData != null)
          toSync.setUserData(commitUserData);

        // This protects the segmentInfos we are now going
        // to commit.  This is important in case, eg, while
        // we are trying to sync all referenced files, a
        // merge completes which would otherwise have
        // removed the files we are now syncing.
        deleter.incRef(toSync, false);
      }

      assert testPoint("midStartCommit");

      try {
        // This call can take a long time -- 10s of seconds
        // or more.  We do it without sync:
        directory.sync(toSync.files(directory, false));

        assert testPoint("midStartCommit2");

        synchronized(this) {

          assert pendingCommit == null;

          assert segmentInfos.getGeneration() == toSync.getGeneration();

          // Exception here means nothing is prepared
          // (this method unwinds everything it did on
          // an exception)
          toSync.prepareCommit(directory);

          pendingCommit = toSync;
          pendingCommitChangeCount = myChangeCount;
        }

        if (infoStream != null)
          message("done all syncs");

        assert testPoint("midStartCommitSuccess");

      } finally {
        synchronized(this) {

          // Have our master segmentInfos record the
          // generations we just prepared.  We do this
          // on error or success so we don't
          // double-write a segments_N file.
          segmentInfos.updateGeneration(toSync);

          if (pendingCommit == null) {
            if (infoStream != null) {
              message("hit exception committing segments file");
            }

            deleter.decRef(toSync);
          }
        }
      }
    } catch (OutOfMemoryError oom) {
      handleOOM(oom, "startCommit");
    }
    assert testPoint("finishStartCommit");
  }

  /**
   * Returns <code>true</code> iff the index in the named directory is
   * currently locked.
   * @param directory the directory to check for a lock
   * @throws IOException if there is a low-level IO error
   */
  public static boolean isLocked(Directory directory) throws IOException {
    return directory.makeLock(WRITE_LOCK_NAME).isLocked();
  }

  /**
   * Forcibly unlocks the index in the named directory.
   * <P>
   * Caution: this should only be used by failure recovery code,
   * when it is known that no other process nor thread is in fact
   * currently accessing this index.
   */
  public static void unlock(Directory directory) throws IOException {
    directory.makeLock(IndexWriter.WRITE_LOCK_NAME).release();
  }

  /** If {@link #getReader} has been called (ie, this writer
   *  is in near real-time mode), then after a merge
   *  completes, this class can be invoked to warm the
   *  reader on the newly merged segment, before the merge
   *  commits.  This is not required for near real-time
   *  search, but will reduce search latency on opening a
   *  new near real-time reader after a merge completes.
   *
   * @lucene.experimental
   *
   * <p><b>NOTE</b>: warm is called before any deletes have
   * been carried over to the merged segment. */
  public static abstract class IndexReaderWarmer {
    public abstract void warm(IndexReader reader) throws IOException;
  }

  private void handleOOM(OutOfMemoryError oom, String location) {
    if (infoStream != null) {
      message("hit OutOfMemoryError inside " + location);
    }
    hitOOM = true;
    throw oom;
  }

  // Used only by assert for testing.  Current points:
  //   startDoFlush
  //   startCommitMerge
  //   startStartCommit
  //   midStartCommit
  //   midStartCommit2
  //   midStartCommitSuccess
  //   finishStartCommit
  //   startCommitMergeDeletes
  //   startMergeInit
  //   DocumentsWriter.ThreadState.init start
  boolean testPoint(String name) {
    return true;
  }

  synchronized boolean nrtIsCurrent(SegmentInfos infos) {
    return infos.version == segmentInfos.version && !docWriter.anyChanges() && !bufferedDeletesStream.any();
  }

  synchronized boolean isClosed() {
    return closed;
  }

  /** Expert: remove any index files that are no longer
   *  used.
   *
   *  <p> IndexWriter normally deletes unused files itself,
   *  during indexing.  However, on Windows, which disallows
   *  deletion of open files, if there is a reader open on
   *  the index then those files cannot be deleted.  This is
   *  fine, because IndexWriter will periodically retry
   *  the deletion.</p>
   *
   *  <p> However, IndexWriter doesn't try that often: only
   *  on open, close, flushing a new segment, and finishing
   *  a merge.  If you don't do any of these actions with your
   *  IndexWriter, you'll see the unused files linger.  If
   *  that's a problem, call this method to delete them
   *  (once you've closed the open readers that were
   *  preventing their deletion).
   *
   *  <p> In addition, you can call this method to delete
   *  unreferenced index commits. This might be useful if you
   *  are using an {@link IndexDeletionPolicy} which holds
   *  onto index commits until some criteria are met, but those
   *  commits are no longer needed. Otherwise, those commits will
   *  be deleted the next time commit() is called.
   */
  public synchronized void deleteUnusedFiles() throws IOException {
    deleter.deletePendingFiles();
    deleter.revisitPolicy();
  }

  /**
   * Sets the {@link PayloadProcessorProvider} to use when merging payloads.
   * Note that the given <code>pcp</code> will be invoked for every segment that
   * is merged, not only external ones that are given through
   * {@link #addIndexes}. If you want only the payloads of the external segments
   * to be processed, you can return <code>null</code> whenever a
   * {@link DirPayloadProcessor} is requested for the {@link Directory} of the
   * {@link IndexWriter}.
   * <p>
   * The default is <code>null</code> which means payloads are processed
   * normally (copied) during segment merges. You can also unset it by passing
   * <code>null</code>.
   * <p>
   * <b>NOTE:</b> the set {@link PayloadProcessorProvider} will be in effect
   * immediately, potentially for already running merges too. If you want to be
   * sure it is used for further operations only, such as {@link #addIndexes} or
   * {@link #optimize}, you can call {@link #waitForMerges()} before.
   */
  public void setPayloadProcessorProvider(PayloadProcessorProvider pcp) {
    payloadProcessorProvider = pcp;
  }

  /**
   * Returns the {@link PayloadProcessorProvider} that is used during segment
   * merges to process payloads.
   */
  public PayloadProcessorProvider getPayloadProcessorProvider() {
    return payloadProcessorProvider;
  }

  // decides when flushes happen
  final class FlushControl {

    private boolean flushPending;
    private boolean flushDeletes;
    private int delCount;
    private int docCount;
    private boolean flushing;

    private synchronized boolean setFlushPending(String reason, boolean doWait) {
      if (flushPending || flushing) {
        if (doWait) {
          while(flushPending || flushing) {
            try {
              wait();
            } catch (InterruptedException ie) {
              throw new ThreadInterruptedException(ie);
            }
          }
        }
        return false;
      } else {
        if (infoStream != null) {
          message("now trigger flush reason=" + reason);
        }
        flushPending = true;
        return flushPending;
      }
    }

    public synchronized void setFlushPendingNoWait(String reason) {
      setFlushPending(reason, false);
    }

    public synchronized boolean getFlushPending() {
      return flushPending;
    }

    public synchronized boolean getFlushDeletes() {
      return flushDeletes;
    }

    public synchronized void clearFlushPending() {
      if (infoStream != null) {
        message("clearFlushPending");
      }
      flushPending = false;
      flushDeletes = false;
      docCount = 0;
      notifyAll();
    }

    public synchronized void clearDeletes() {
      delCount = 0;
    }

    public synchronized boolean waitUpdate(int docInc, int delInc) {
      return waitUpdate(docInc, delInc, false);
    }

    public synchronized boolean waitUpdate(int docInc, int delInc, boolean skipWait) {
      while(flushPending) {
        try {
          wait();
        } catch (InterruptedException ie) {
          throw new ThreadInterruptedException(ie);
        }
      }

      // skipWait is only used when a thread is BOTH adding
      // a doc and buffering a del term, and, the adding of
      // the doc already triggered a flush
      if (skipWait) {
        docCount += docInc;
        delCount += delInc;
        return false;
      }

      final int maxBufferedDocs = config.getMaxBufferedDocs();
      if (maxBufferedDocs != IndexWriterConfig.DISABLE_AUTO_FLUSH &&
          (docCount+docInc) >= maxBufferedDocs) {
        return setFlushPending("maxBufferedDocs", true);
      }
      docCount += docInc;

      final int maxBufferedDeleteTerms = config.getMaxBufferedDeleteTerms();
      if (maxBufferedDeleteTerms != IndexWriterConfig.DISABLE_AUTO_FLUSH &&
          (delCount+delInc) >= maxBufferedDeleteTerms) {
        flushDeletes = true;
        return setFlushPending("maxBufferedDeleteTerms", true);
      }
      delCount += delInc;

      return flushByRAMUsage("add delete/doc");
    }

    public synchronized boolean flushByRAMUsage(String reason) {
//      final double ramBufferSizeMB = config.getRAMBufferSizeMB();
//      if (ramBufferSizeMB != IndexWriterConfig.DISABLE_AUTO_FLUSH) {
//        final long limit = (long) (ramBufferSizeMB*1024*1024);
//        long used = bufferedDeletesStream.bytesUsed() + docWriter.bytesUsed();
//        if (used >= limit) {
//
//          // DocumentsWriter may be able to free up some
//          // RAM:
//          // Lock order: FC -> DW
//          docWriter.balanceRAM();
//
//          used = bufferedDeletesStream.bytesUsed() + docWriter.bytesUsed();
//          if (used >= limit) {
//            return setFlushPending("ram full: " + reason, false);
//          }
//        }
//      }
      return false;
    }
  }

  final FlushControl flushControl = new FlushControl();
}<|MERGE_RESOLUTION|>--- conflicted
+++ resolved
@@ -35,11 +35,8 @@
 
 import org.apache.lucene.analysis.Analyzer;
 import org.apache.lucene.document.Document;
-<<<<<<< HEAD
 import org.apache.lucene.index.DocumentsWriterPerThread.FlushedSegment;
-=======
 import org.apache.lucene.index.FieldInfos.FieldNumberBiMap;
->>>>>>> c7c03f6c
 import org.apache.lucene.index.IndexWriterConfig.OpenMode;
 import org.apache.lucene.index.PayloadProcessorProvider.DirPayloadProcessor;
 import org.apache.lucene.index.SegmentCodecs.SegmentCodecsBuilder;
@@ -50,7 +47,6 @@
 import org.apache.lucene.store.Directory;
 import org.apache.lucene.store.Lock;
 import org.apache.lucene.store.LockObtainFailedException;
-import org.apache.lucene.util.BitVector;
 import org.apache.lucene.util.Bits;
 import org.apache.lucene.util.Constants;
 import org.apache.lucene.util.ThreadInterruptedException;
@@ -60,22 +56,22 @@
   An <code>IndexWriter</code> creates and maintains an index.
 
   <p>The <code>create</code> argument to the {@link
-  #IndexWriter(Directory, IndexWriterConfig) constructor} determines
+  #IndexWriter(Directory, IndexWriterConfig) constructor} determines 
   whether a new index is created, or whether an existing index is
   opened.  Note that you can open an index with <code>create=true</code>
-  even while readers are using the index.  The old readers will
-  continue to search the "point in time" snapshot they had opened,
+  even while readers are using the index.  The old readers will 
+  continue to search the "point in time" snapshot they had opened, 
   and won't see the newly created index until they re-open.  There are
   also {@link #IndexWriter(Directory, IndexWriterConfig) constructors}
   with no <code>create</code> argument which will create a new index
-  if there is not already an index at the provided path and otherwise
+  if there is not already an index at the provided path and otherwise 
   open the existing index.</p>
 
   <p>In either case, documents are added with {@link #addDocument(Document)
   addDocument} and removed with {@link #deleteDocuments(Term)} or {@link
   #deleteDocuments(Query)}. A document can be updated with {@link
   #updateDocument(Term, Document) updateDocument} (which just deletes
-  and then adds the entire document). When finished adding, deleting
+  and then adds the entire document). When finished adding, deleting 
   and updating documents, {@link #close() close} should be called.</p>
 
   <a name="flush"></a>
@@ -108,7 +104,7 @@
   {@link LockObtainFailedException}. The {@link LockObtainFailedException}
   is also thrown if an IndexReader on the same directory is used to delete documents
   from the index.</p>
-
+  
   <a name="deletionPolicy"></a>
   <p>Expert: <code>IndexWriter</code> allows an optional
   {@link IndexDeletionPolicy} implementation to be
@@ -158,7 +154,7 @@
   synchronize on the <code>IndexWriter</code> instance as
   this may cause deadlock; use your own (non-Lucene) objects
   instead. </p>
-
+  
   <p><b>NOTE</b>: If you call
   <code>Thread.interrupt()</code> on a thread that's within
   IndexWriter, IndexWriter will try to catch this (eg, if
@@ -646,7 +642,7 @@
 
   /**
    * Obtain the number of deleted docs for a pooled reader.
-   * If the reader isn't being pooled, the segmentInfo's
+   * If the reader isn't being pooled, the segmentInfo's 
    * delCount is returned.
    */
   public int numDeletedDocs(SegmentInfo info) throws IOException {
@@ -698,10 +694,7 @@
    * privately cloned; if you need to make subsequent "live"
    * changes to the configuration use {@link #getConfig}.
    * <p>
-   * <b>NOTE:</b> by default, {@link IndexWriterConfig#getMaxFieldLength()}
-   * returns {@link IndexWriterConfig#UNLIMITED_FIELD_LENGTH}. Pay attention to
-   * whether this setting fits your application.
-   *
+   * 
    * @param d
    *          the index directory. The index is either created or appended
    *          according <code>conf.getOpenMode()</code>.
@@ -797,15 +790,8 @@
       setRollbackSegmentInfos(segmentInfos);
 
       // start with previous field numbers, but new FieldInfos
-<<<<<<< HEAD
-      fieldInfos = getCurrentFieldInfos();
-      docWriter = new DocumentsWriter(directory, this, conf.getIndexingChain(), conf.getIndexerThreadPool(),
-          fieldInfos.newFieldInfosWithGlobalFieldNumberMap(), bufferedDeletesStream);
-=======
       globalFieldNumberMap = segmentInfos.getOrLoadGlobalFieldNumberMap(directory);
-      docWriter = new DocumentsWriter(config, directory, this, conf.getIndexingChain(),
-          globalFieldNumberMap.newFieldInfos(SegmentCodecsBuilder.create(codecs)), bufferedDeletesStream);
->>>>>>> c7c03f6c
+      docWriter = new DocumentsWriter(config, directory, this, globalFieldNumberMap, bufferedDeletesStream);
       docWriter.setInfoStream(infoStream);
 
       // Default deleter (for backwards compatibility) is
@@ -844,43 +830,7 @@
       }
     }
   }
-<<<<<<< HEAD
-
-  private FieldInfos getFieldInfos(SegmentInfo info) throws IOException {
-    Directory cfsDir = null;
-    try {
-      if (info.getUseCompoundFile()) {
-        cfsDir = new CompoundFileReader(directory, IndexFileNames.segmentFileName(info.name, "", IndexFileNames.COMPOUND_FILE_EXTENSION));
-      } else {
-        cfsDir = directory;
-      }
-      return new FieldInfos(cfsDir, IndexFileNames.segmentFileName(info.name, "", IndexFileNames.FIELD_INFOS_EXTENSION));
-    } finally {
-      if (info.getUseCompoundFile() && cfsDir != null) {
-        cfsDir.close();
-      }
-    }
-  }
-
-  private FieldInfos getCurrentFieldInfos() throws IOException {
-    final FieldInfos fieldInfos;
-    if (segmentInfos.size() > 0) {
-        fieldInfos = new FieldInfos();
-        for(SegmentInfo info : segmentInfos) {
-          final FieldInfos segFieldInfos = getFieldInfos(info);
-          for (FieldInfo fi : segFieldInfos) {
-            fieldInfos.add(fi);
-          }
-        }
-      } else {
-      fieldInfos = new FieldInfos();
-    }
-    return fieldInfos;
-  }
-
-=======
   
->>>>>>> c7c03f6c
   private synchronized void setRollbackSegmentInfos(SegmentInfos infos) {
     rollbackSegmentInfos = (SegmentInfos) infos.clone();
   }
@@ -899,31 +849,7 @@
   public IndexWriterConfig getConfig() {
     return config;
   }
-<<<<<<< HEAD
-
-  /**
-   * If we are flushing by doc count (not by RAM usage), and
-   * using LogDocMergePolicy then push maxBufferedDocs down
-   * as its minMergeDocs, to keep backwards compatibility.
-   */
-  private void pushMaxBufferedDocs() {
-    if (docWriter.getMaxBufferedDocs() != IndexWriterConfig.DISABLE_AUTO_FLUSH) {
-      final MergePolicy mp = mergePolicy;
-      if (mp instanceof LogDocMergePolicy) {
-        LogDocMergePolicy lmp = (LogDocMergePolicy) mp;
-        final int maxBufferedDocs = docWriter.getMaxBufferedDocs();
-        if (lmp.getMinMergeDocs() != maxBufferedDocs) {
-          if (infoStream != null)
-            message("now push maxBufferedDocs " + maxBufferedDocs + " to LogDocMergePolicy");
-          lmp.setMinMergeDocs(maxBufferedDocs);
-        }
-      }
-    }
-  }
-
-=======
-  
->>>>>>> c7c03f6c
+
   /** If non-null, this will be the default infoStream used
    * by a newly instantiated IndexWriter.
    * @see #setInfoStream
@@ -1209,9 +1135,7 @@
   }
 
   /**
-   * Adds a document to this index.  If the document contains more than
-   * {@link IndexWriterConfig#setMaxFieldLength(int)} terms for a given field,
-   * the remainder are discarded.
+   * Adds a document to this index.
    *
    * <p> Note that if an Exception is hit (for example disk full)
    * then the index will be consistent, but this document
@@ -1258,9 +1182,7 @@
 
   /**
    * Adds a document to this index, using the provided analyzer instead of the
-   * value of {@link #getAnalyzer()}.  If the document contains more than
-   * {@link IndexWriterConfig#setMaxFieldLength(int)} terms for a given field, the remainder are
-   * discarded.
+   * value of {@link #getAnalyzer()}.
    *
    * <p>See {@link #addDocument(Document)} for details on
    * index and IndexWriter state after an Exception, and
@@ -2271,7 +2193,7 @@
           docCount += info.docCount;
           String newSegName = newSegmentName();
           String dsName = info.getDocStoreSegment();
-          
+
           if (infoStream != null) {
             message("addIndexes: process segment origName=" + info.name + " newName=" + newSegName + " dsName=" + dsName + " info=" + info);
           }
@@ -2312,8 +2234,6 @@
           }
 
           // Update SI appropriately
-          // if this call is removed in the future we need to make
-          // sure that info.clearFiles() is called here
           info.setDocStore(info.getDocStoreOffset(), newDsName, info.getDocStoreIsCompoundFile());
           info.dir = directory;
           info.name = newSegName;
@@ -2333,28 +2253,21 @@
     }
   }
 
-  /**
-   * Merges the provided indexes into this index.
-   * <p>
-   * After this completes, the index is optimized.
-   * </p>
-   * <p>
-   * The provided IndexReaders are not closed.
-   * </p>
-   *
-   * <p>
-   * <b>NOTE:</b> while this is running, any attempts to add or delete documents
-   * (with another thread) will be paused until this method completes.
-   *
-   * <p>
-   * See {@link #addIndexes} for details on transactional semantics, temporary
-   * free space required in the Directory, and non-CFS segments on an Exception.
-   * </p>
-   *
-   * <p>
-   * <b>NOTE</b>: if this method hits an OutOfMemoryError you should immediately
-   * close the writer. See <a href="#OOME">above</a> for details.
-   * </p>
+  /** Merges the provided indexes into this index.
+   * <p>After this completes, the index is optimized. </p>
+   * <p>The provided IndexReaders are not closed.</p>
+   *
+   * <p><b>NOTE:</b> while this is running, any attempts to
+   * add or delete documents (with another thread) will be
+   * paused until this method completes.
+   *
+   * <p>See {@link #addIndexes} for details on transactional 
+   * semantics, temporary free space required in the Directory, 
+   * and non-CFS segments on an Exception.</p>
+   *
+   * <p><b>NOTE</b>: if this method hits an OutOfMemoryError
+   * you should immediately close the writer.  See <a
+   * href="#OOME">above</a> for details.</p>
    *
    * <p><b>NOTE</b>: if you call {@link #close(boolean)}
    * with <tt>false</tt>, which aborts all running merges,
@@ -2375,22 +2288,14 @@
       String mergedName = newSegmentName();
       SegmentMerger merger = new SegmentMerger(directory, config.getTermIndexInterval(),
                                                mergedName, null, codecs, payloadProcessorProvider,
-<<<<<<< HEAD
-                                               fieldInfos.newFieldInfosWithGlobalFieldNumberMap());
-
-=======
                                                globalFieldNumberMap.newFieldInfos(SegmentCodecsBuilder.create(codecs)));
-      
->>>>>>> c7c03f6c
+
       for (IndexReader reader : readers)      // add new indexes
         merger.add(reader);
 
       int docCount = merger.merge();                // merge 'em
-<<<<<<< HEAD
-
-=======
+
       final FieldInfos fieldInfos = merger.fieldInfos();
->>>>>>> c7c03f6c
       SegmentInfo info = new SegmentInfo(mergedName, docCount, directory,
                                          false, fieldInfos.hasProx(), merger.getSegmentCodecs(),
                                          fieldInfos.hasVectors(),
@@ -2882,7 +2787,7 @@
       message("merged segment " + merge.info + " is 100% deleted" +  (keepFullyDeletedSegments ? "" : "; skipping insert"));
     }
 
-    final Set mergedAway = new HashSet<SegmentInfo>(merge.segments);
+    final Set<SegmentInfo> mergedAway = new HashSet<SegmentInfo>(merge.segments);
     int segIdx = 0;
     int newSegIdx = 0;
     boolean inserted = false;
@@ -3334,13 +3239,8 @@
         message("merge segmentCodecs=" + merger.getSegmentCodecs());
         message("merge store matchedCount=" + merger.getMatchedSubReaderCount() + " vs " + merge.readers.size());
       }
-<<<<<<< HEAD
-      anyNonBulkMerges |= merger.getMatchedSubReaderCount() != merge.readers.size();
-
-=======
       anyNonBulkMerges |= merger.getAnyNonBulkMerges();
-      
->>>>>>> c7c03f6c
+
       assert mergedDocCount == totDocCount: "mergedDocCount=" + mergedDocCount + " vs " + totDocCount;
 
       // Very important to do this before opening the reader
@@ -3507,7 +3407,7 @@
     // NOTE: the callers of this method should in theory
     // be able to do simply wait(), but, as a defense
     // against thread timing hazards where notifyAll()
-    // falls to be called, we wait for at most 1 second
+    // fails to be called, we wait for at most 1 second
     // and then return so caller can check if wait
     // conditions are satisfied:
     try {
@@ -3738,10 +3638,10 @@
    *  IndexWriter, you'll see the unused files linger.  If
    *  that's a problem, call this method to delete them
    *  (once you've closed the open readers that were
-   *  preventing their deletion).
-   *
-   *  <p> In addition, you can call this method to delete
-   *  unreferenced index commits. This might be useful if you
+   *  preventing their deletion). 
+   *  
+   *  <p> In addition, you can call this method to delete 
+   *  unreferenced index commits. This might be useful if you 
    *  are using an {@link IndexDeletionPolicy} which holds
    *  onto index commits until some criteria are met, but those
    *  commits are no longer needed. Otherwise, those commits will
