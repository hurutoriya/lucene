--- conflicted
+++ resolved
@@ -254,11 +254,7 @@
     // we always allocate one more segments, the last one may be a 0 byte one
     final int nrSegments = (int) (length >>> chunkSizePower) + 1;
 
-<<<<<<< HEAD
-    final MemorySegment segments[] = new MemorySegment[nrSegments];
-=======
-    ByteBuffer[] buffers = new ByteBuffer[nrBuffers];
->>>>>>> 5dfbef31
+    final MemorySegment[] segments = new MemorySegment[nrSegments];
 
     // Work around for JDK-8259028: we need to unwrap our test-only file system layers
     path = Unwrappable.unwrapAll(path);
