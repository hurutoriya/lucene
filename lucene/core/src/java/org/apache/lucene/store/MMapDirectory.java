/*
 * Licensed to the Apache Software Foundation (ASF) under one or more
 * contributor license agreements.  See the NOTICE file distributed with
 * this work for additional information regarding copyright ownership.
 * The ASF licenses this file to You under the Apache License, Version 2.0
 * (the "License"); you may not use this file except in compliance with
 * the License.  You may obtain a copy of the License at
 *
 *     http://www.apache.org/licenses/LICENSE-2.0
 *
 * Unless required by applicable law or agreed to in writing, software
 * distributed under the License is distributed on an "AS IS" BASIS,
 * WITHOUT WARRANTIES OR CONDITIONS OF ANY KIND, either express or implied.
 * See the License for the specific language governing permissions and
 * limitations under the License.
 */
package org.apache.lucene.store;

import java.io.IOException;
import java.nio.channels.ClosedChannelException; // javadoc @link
import java.nio.channels.FileChannel.MapMode;
import java.nio.file.Files;
import java.nio.file.Path;
import java.util.Arrays;
import java.util.Locale;
import java.util.concurrent.Future;
import jdk.incubator.foreign.MappedMemorySegments;
import jdk.incubator.foreign.MemorySegment;
import org.apache.lucene.util.Constants;
import org.apache.lucene.util.IOUtils;
import org.apache.lucene.util.Unwrappable;

/**
 * File-based {@link Directory} implementation that uses mmap for reading, and {@link
 * FSDirectory.FSIndexOutput} for writing.
 *
 * <p><b>NOTE</b>: memory mapping uses up a portion of the virtual memory address space in your
 * process equal to the size of the file being mapped. Before using this class, be sure your have
 * plenty of virtual address space, e.g. by using a 64 bit JRE, or a 32 bit JRE with indexes that
 * are guaranteed to fit within the address space. On 32 bit platforms also consult {@link
 * #MMapDirectory(Path, LockFactory, int)} if you have problems with mmap failing because of
 * fragmented address space. If you get an OutOfMemoryException, it is recommended to reduce the
 * chunk size, until it works.
 *
 * <p>Due to <a href="http://bugs.sun.com/bugdatabase/view_bug.do?bug_id=4724038">this bug</a> in
 * Sun's JRE, MMapDirectory's {@link IndexInput#close} is unable to close the underlying OS file
 * handle. Only when GC finally collects the underlying objects, which could be quite some time
 * later, will the file handle be closed.
 *
 * <p>This will consume additional transient disk usage: on Windows, attempts to delete or overwrite
 * the files will result in an exception; on other platforms, which typically have a &quot;delete on
 * last close&quot; semantics, while such operations will succeed, the bytes are still consuming
 * space on disk. For many applications this limitation is not a problem (e.g. if you have plenty of
 * disk space, and you don't rely on overwriting files on Windows) but it's still an important
 * limitation to be aware of.
 *
 * <p>This class supplies the workaround mentioned in the bug report (see {@link #setUseUnmap}),
 * which may fail on non-Oracle/OpenJDK JVMs. It forcefully unmaps the buffer on close by using an
 * undocumented internal cleanup functionality. If {@link #UNMAP_SUPPORTED} is <code>true</code>,
 * the workaround will be automatically enabled (with no guarantees; if you discover any problems,
 * you can disable it).
 *
 * <p><b>NOTE:</b> Accessing this class either directly or indirectly from a thread while it's
 * interrupted can close the underlying channel immediately if at the same time the thread is
 * blocked on IO. The channel will remain closed and subsequent access to {@link MMapDirectory} will
 * throw a {@link ClosedChannelException}. If your application uses either {@link
 * Thread#interrupt()} or {@link Future#cancel(boolean)} you should use the legacy {@code
 * RAFDirectory} from the Lucene {@code misc} module in favor of {@link MMapDirectory}.
 *
 * @see <a href="http://blog.thetaphi.de/2012/07/use-lucenes-mmapdirectory-on-64bit.html">Blog post
 *     about MMapDirectory</a>
 */
public class MMapDirectory extends FSDirectory {
  private boolean useUnmapHack = UNMAP_SUPPORTED;
  private boolean preload;

  /**
   * Default max chunk size.
   *
   * @see #MMapDirectory(Path, LockFactory, long)
   */
  public static final long DEFAULT_MAX_CHUNK_SIZE =
      Constants.JRE_IS_64BIT ? (1L << 34) : (1L << 28);

  final int chunkSizePower;

  /**
   * Create a new MMapDirectory for the named location. The directory is created at the named
   * location if it does not yet exist.
   *
   * @param path the path of the directory
   * @param lockFactory the lock factory to use
   * @throws IOException if there is a low-level I/O error
   */
  public MMapDirectory(Path path, LockFactory lockFactory) throws IOException {
    this(path, lockFactory, DEFAULT_MAX_CHUNK_SIZE);
  }

  /**
   * Create a new MMapDirectory for the named location and {@link FSLockFactory#getDefault()}. The
   * directory is created at the named location if it does not yet exist.
   *
   * @param path the path of the directory
   * @throws IOException if there is a low-level I/O error
   */
  public MMapDirectory(Path path) throws IOException {
    this(path, FSLockFactory.getDefault());
  }

  /**
   * Create a new MMapDirectory for the named location and {@link FSLockFactory#getDefault()}. The
   * directory is created at the named location if it does not yet exist.
   *
   * @param path the path of the directory
   * @param maxChunkSize maximum chunk size (default is 16 GiBytes for 64 bit JVMs and 256 MiBytes
   *     for 32 bit JVMs) used for memory mapping.
   * @throws IOException if there is a low-level I/O error
   */
  public MMapDirectory(Path path, long maxChunkSize) throws IOException {
    this(path, FSLockFactory.getDefault(), maxChunkSize);
  }

  /**
   * Create a new MMapDirectory for the named location, specifying the maximum chunk size used for
   * memory mapping. The directory is created at the named location if it does not yet exist.
   *
   * <p>Especially on 32 bit platform, the address space can be very fragmented, so large index
   * files cannot be mapped. Using a lower chunk size makes the directory implementation a little
   * bit slower (as the correct chunk may be resolved on lots of seeks) but the chance is higher
   * that mmap does not fail. On 64 bit Java platforms, this parameter should always be large (like
   * 16 GiBytes), as the address space is big enough. If it is larger, fragmentation of address
   * space increases, but number of file handles and mappings is lower for huge installations with
   * many open indexes.
   *
   * <p><b>Please note:</b> The chunk size is always rounded down to a power of 2.
   *
   * @param path the path of the directory
   * @param lockFactory the lock factory to use, or null for the default ({@link
   *     NativeFSLockFactory});
   * @param maxChunkSize maximum chunk size (default is 16 GiBytes for 64 bit JVMs and 256 MiBytes
   *     for 32 bit JVMs) used for memory mapping.
   * @throws IOException if there is a low-level I/O error
   */
  public MMapDirectory(Path path, LockFactory lockFactory, long maxChunkSize) throws IOException {
    super(path, lockFactory);
    if (maxChunkSize <= 0L) {
      throw new IllegalArgumentException("Maximum chunk size for mmap must be >0");
    }
    this.chunkSizePower = Long.SIZE - 1 - Long.numberOfLeadingZeros(maxChunkSize);
    assert (1L << chunkSizePower) <= maxChunkSize;
    assert (1L << chunkSizePower) > (maxChunkSize / 2);
  }

  /**
   * This method enables the workaround for unmapping the buffers from address space after closing
   * {@link IndexInput}, that is mentioned in the bug report. This hack may fail on
   * non-Oracle/OpenJDK JVMs. It forcefully unmaps the buffer on close by using an undocumented
   * internal cleanup functionality.
   *
   * <p><b>NOTE:</b> Enabling this is completely unsupported by Java and may lead to JVM crashes if
   * <code>IndexInput</code> is closed while another thread is still accessing it (SIGSEGV).
   *
   * <p>To enable the hack, the following requirements need to be fulfilled: The used JVM must be
   * Oracle Java / OpenJDK 8 <em>(preliminary support for Java 9 EA build 150+ was added with Lucene
   * 6.4)</em>. In addition, the following permissions need to be granted to {@code lucene-core.jar}
   * in your <a
   * href="http://docs.oracle.com/javase/8/docs/technotes/guides/security/PolicyFiles.html">policy
   * file</a>:
   *
   * <ul>
   *   <li>{@code permission java.lang.reflect.ReflectPermission "suppressAccessChecks";}
   *   <li>{@code permission java.lang.RuntimePermission "accessClassInPackage.sun.misc";}
   * </ul>
   *
   * @throws IllegalArgumentException if {@link #UNMAP_SUPPORTED} is <code>false</code> and the
   *     workaround cannot be enabled. The exception message also contains an explanation why the
   *     hack cannot be enabled (e.g., missing permissions).
   */
  public void setUseUnmap(final boolean useUnmapHack) {
    if (useUnmapHack && !UNMAP_SUPPORTED) {
      throw new IllegalArgumentException(UNMAP_NOT_SUPPORTED_REASON);
    }
    this.useUnmapHack = useUnmapHack;
  }

  /**
   * Returns <code>true</code>, if the unmap workaround is enabled.
   *
   * @see #setUseUnmap
   */
  public boolean getUseUnmap() {
    return useUnmapHack;
  }

  /**
   * Set to {@code true} to ask mapped pages to be loaded into physical memory on init. The behavior
   * is best-effort and operating system dependent.
   *
   * @see MappedMemorySegments#load
   */
  public void setPreload(boolean preload) {
    this.preload = preload;
  }

  /**
   * Returns {@code true} if mapped pages should be loaded.
   *
   * @see #setPreload
   */
  public boolean getPreload() {
    return preload;
  }

  /**
   * Returns the current mmap chunk size.
   *
   * @see #MMapDirectory(Path, LockFactory, long)
   */
  public final long getMaxChunkSize() {
    return 1L << chunkSizePower;
  }

  /** Creates an IndexInput for the file with the given name. */
  @Override
  public IndexInput openInput(String name, IOContext context) throws IOException {
    ensureOpen();
    ensureCanRead(name);
    Path path = directory.resolve(name);
    final String resourceDescription = "MemorySegmentIndexInput(path=\"" + path.toString() + "\")";
    final long fileSize = Files.size(path);
    MemorySegment[] segments = map(resourceDescription, path, fileSize);
    return MemorySegmentIndexInput.newInstance(
        resourceDescription, segments, fileSize, chunkSizePower);
  }

  /** Maps a file into a set of segments */
  final MemorySegment[] map(String resourceDescription, Path path, long length) throws IOException {
    if ((length >>> chunkSizePower) >= Integer.MAX_VALUE)
      throw new IllegalArgumentException("File too big for chunk size: " + resourceDescription);

    final long chunkSize = 1L << chunkSizePower;

    // we always allocate one more segments, the last one may be a 0 byte one
    final int nrSegments = (int) (length >>> chunkSizePower) + 1;

<<<<<<< HEAD
    final MemorySegment segments[] = new MemorySegment[nrSegments];
=======
    ByteBuffer[] buffers = new ByteBuffer[nrBuffers];
>>>>>>> c94aca7e

    boolean success = false;
    try {
      // Work around for JDK-8259028: we need to unwrap our test-only file system layers
      path = Unwrappable.unwrapAll(path);
      long startOffset = 0L;
      for (int segNr = 0; segNr < nrSegments; segNr++) {
        long segSize = (length > (startOffset + chunkSize)) ? chunkSize : (length - startOffset);
        final MemorySegment segment;
        try {
          segment = MemorySegment.mapFile(path, startOffset, segSize, MapMode.READ_ONLY);
        } catch (IOException ioe) {
          throw convertMapFailedIOException(ioe, resourceDescription, segSize);
        }
        if (preload) {
          MappedMemorySegments.load(segment);
        }
        segments[segNr] = segment.share();
        startOffset += segSize;
      }
      success = true;
      return segments;
    } finally {
      if (success == false) {
        IOUtils.applyToAll(Arrays.asList(segments), MemorySegment::close);
      }
    }
  }

  private static IOException convertMapFailedIOException(
      IOException ioe, String resourceDescription, long bufSize) {
    final String originalMessage;
    final Throwable originalCause;
    if (ioe.getCause() instanceof OutOfMemoryError) {
      // nested OOM confuses users, because it's "incorrect", just print a plain message:
      originalMessage = "Map failed";
      originalCause = null;
    } else {
      originalMessage = ioe.getMessage();
      originalCause = ioe.getCause();
    }
    final String moreInfo;
    if (!Constants.JRE_IS_64BIT) {
      moreInfo =
          "MMapDirectory should only be used on 64bit platforms, because the address space on 32bit operating systems is too small. ";
    } else if (Constants.WINDOWS) {
      moreInfo =
          "Windows is unfortunately very limited on virtual address space. If your index size is several hundred Gigabytes, consider changing to Linux. ";
    } else if (Constants.LINUX) {
      moreInfo =
          "Please review 'ulimit -v', 'ulimit -m' (both should return 'unlimited'), and 'sysctl vm.max_map_count'. ";
    } else {
      moreInfo = "Please review 'ulimit -v', 'ulimit -m' (both should return 'unlimited'). ";
    }
    final IOException newIoe =
        new IOException(
            String.format(
                Locale.ENGLISH,
                "%s: %s [this may be caused by lack of enough unfragmented virtual address space "
                    + "or too restrictive virtual memory limits enforced by the operating system, "
                    + "preventing us to map a chunk of %d bytes. %sMore information: "
                    + "http://blog.thetaphi.de/2012/07/use-lucenes-mmapdirectory-on-64bit.html]",
                originalMessage,
                resourceDescription,
                bufSize,
                moreInfo),
            originalCause);
    newIoe.setStackTrace(ioe.getStackTrace());
    return newIoe;
  }

  /** <code>true</code>, if this platform supports unmapping mmapped files. */
  public static final boolean UNMAP_SUPPORTED = true; // nocommit: cleanup

  /**
   * if {@link #UNMAP_SUPPORTED} is {@code false}, this contains the reason why unmapping is not
   * supported.
   */
  public static final String UNMAP_NOT_SUPPORTED_REASON = null; // nocommit: cleanup
}<|MERGE_RESOLUTION|>--- conflicted
+++ resolved
@@ -243,11 +243,7 @@
     // we always allocate one more segments, the last one may be a 0 byte one
     final int nrSegments = (int) (length >>> chunkSizePower) + 1;
 
-<<<<<<< HEAD
-    final MemorySegment segments[] = new MemorySegment[nrSegments];
-=======
-    ByteBuffer[] buffers = new ByteBuffer[nrBuffers];
->>>>>>> c94aca7e
+    final MemorySegment[] segments = new MemorySegment[nrSegments];
 
     boolean success = false;
     try {
