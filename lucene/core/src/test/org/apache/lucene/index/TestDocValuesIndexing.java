--- conflicted
+++ resolved
@@ -902,21 +902,14 @@
     dir.close();
   }
 
-<<<<<<< HEAD
-=======
   // LUCENE-6049
->>>>>>> ca8681a4
   public void testExcIndexingDocBeforeDocValues() throws Exception {
     Directory dir = newDirectory();
     IndexWriterConfig iwc = new IndexWriterConfig(new MockAnalyzer(random()));
     IndexWriter w = new IndexWriter(dir, iwc);
     Document doc = new Document();
     FieldType ft = new FieldType(TextField.TYPE_NOT_STORED);
-<<<<<<< HEAD
-    ft.setDocValueType(DocValuesType.SORTED);
-=======
     ft.setDocValuesType(DocValuesType.SORTED);
->>>>>>> ca8681a4
     ft.freeze();
     Field field = new Field("test", "value", ft);
     field.setTokenStream(new TokenStream() {
