package org.apache.lucene.search;

/*
 * Licensed to the Apache Software Foundation (ASF) under one or more
 * contributor license agreements.  See the NOTICE file distributed with
 * this work for additional information regarding copyright ownership.
 * The ASF licenses this file to You under the Apache License, Version 2.0
 * (the "License"); you may not use this file except in compliance with
 * the License.  You may obtain a copy of the License at
 *
 *     http://www.apache.org/licenses/LICENSE-2.0
 *
 * Unless required by applicable law or agreed to in writing, software
 * distributed under the License is distributed on an "AS IS" BASIS,
 * WITHOUT WARRANTIES OR CONDITIONS OF ANY KIND, either express or implied.
 * See the License for the specific language governing permissions and
 * limitations under the License.
 */

import org.apache.lucene.index.AtomicReaderContext;
import org.apache.lucene.index.IndexReader;
import org.apache.lucene.index.RandomIndexWriter;
import org.apache.lucene.index.Term;
import org.apache.lucene.search.intervals.IntervalIterator;
import org.apache.lucene.store.Directory;
import org.apache.lucene.util.LuceneTestCase;

import java.io.IOException;

public class TestScoreCachingWrappingScorer extends LuceneTestCase {

  private static final class SimpleScorer extends Scorer {
    private int idx = 0;
    private int doc = -1;
    
    public SimpleScorer(Weight weight) {
      super(weight);
    }
    
    @Override public float score() {
      // advance idx on purpose, so that consecutive calls to score will get
      // different results. This is to emulate computation of a score. If
      // ScoreCachingWrappingScorer is used, this should not be called more than
      // once per document.
      return idx == scores.length ? Float.NaN : scores[idx++];
    }
    
    @Override public int freq() throws IOException {
      return 1;
    }

    @Override public int docID() { return doc; }

    @Override public int nextDoc() {
      return ++doc < scores.length ? doc : NO_MORE_DOCS;
    }
    
    @Override public int advance(int target) {
      doc = target;
      return doc < scores.length ? doc : NO_MORE_DOCS;
    }
<<<<<<< HEAD

    @Override
    public IntervalIterator intervals(boolean collectIntervals) throws IOException {
      throw new UnsupportedOperationException(); 
=======
    
    @Override
    public long cost() {
      return scores.length;
>>>>>>> 9c47892d
    }
  }
  
  private static final class ScoreCachingCollector extends Collector {

    private int idx = 0;
    private Scorer scorer;
    float[] mscores;
    
    public ScoreCachingCollector(int numToCollect) {
      mscores = new float[numToCollect];
    }
    
    @Override public void collect(int doc) throws IOException {
      // just a sanity check to avoid IOOB.
      if (idx == mscores.length) {
        return; 
      }
      
      // just call score() a couple of times and record the score.
      mscores[idx] = scorer.score();
      mscores[idx] = scorer.score();
      mscores[idx] = scorer.score();
      ++idx;
    }

    @Override public void setNextReader(AtomicReaderContext context) {
    }

    @Override public void setScorer(Scorer scorer) {
      this.scorer = new ScoreCachingWrappingScorer(scorer);
    }
    
    @Override public boolean acceptsDocsOutOfOrder() {
      return true;
    }

  }

  private static final float[] scores = new float[] { 0.7767749f, 1.7839992f,
      8.9925785f, 7.9608946f, 0.07948637f, 2.6356435f, 7.4950366f, 7.1490803f,
      8.108544f, 4.961808f, 2.2423935f, 7.285586f, 4.6699767f };
  
  public void testGetScores() throws Exception {
    Directory directory = newDirectory();
    RandomIndexWriter writer = new RandomIndexWriter(random(), directory);
    writer.commit();
    IndexReader ir = writer.getReader();
    writer.close();
    IndexSearcher searcher = newSearcher(ir);
    Weight fake = new TermQuery(new Term("fake", "weight")).createWeight(searcher);
    Scorer s = new SimpleScorer(fake);
    ScoreCachingCollector scc = new ScoreCachingCollector(scores.length);
    scc.setScorer(s);
    
    // We need to iterate on the scorer so that its doc() advances.
    int doc;
    while ((doc = s.nextDoc()) != DocIdSetIterator.NO_MORE_DOCS) {
      scc.collect(doc);
    }
    
    for (int i = 0; i < scores.length; i++) {
      assertEquals(scores[i], scc.mscores[i], 0f);
    }
    ir.close();
    directory.close();
  }
  
}<|MERGE_RESOLUTION|>--- conflicted
+++ resolved
@@ -59,17 +59,14 @@
       doc = target;
       return doc < scores.length ? doc : NO_MORE_DOCS;
     }
-<<<<<<< HEAD
 
     @Override
     public IntervalIterator intervals(boolean collectIntervals) throws IOException {
       throw new UnsupportedOperationException(); 
-=======
-    
+    }
     @Override
     public long cost() {
       return scores.length;
->>>>>>> 9c47892d
     }
   }
   
